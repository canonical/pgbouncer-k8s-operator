# Copyright 2023 Canonical Ltd.
# See LICENSE file for licensing details.

"""Postgres client relation hooks & helpers.

Importantly, this relation doesn't handle scaling the same way others do. All PgBouncer nodes are
read/writes, and they expose the read/write nodes of the backend database through the database name
f"{dbname}_readonly".

┏━━━━━━━━━━━━━━━━━━┳━━━━━━━━━━━━━━━━━━━━━━━━━━━━━━━━━━━━━━━━━━━━━━━━━━━━━━━━━━━━━━━━━━━━━━━━━━━━━━━━━━━━━━━━━━━━━━━┳━━━━━━━━━━━━━━━━━━━━━━━━━━━━━━━━━━━━━━━━━━━━━━━━━━━━━━━━━━━━━━━━━━━━━━━━━━━━━━━━━━━━━━━━━━━━━━━━┓
┃ relation (id: 4) ┃ application                                                                                   ┃ pgbouncer-k8s                                                                                  ┃
┡━━━━━━━━━━━━━━━━━━╇━━━━━━━━━━━━━━━━━━━━━━━━━━━━━━━━━━━━━━━━━━━━━━━━━━━━━━━━━━━━━━━━━━━━━━━━━━━━━━━━━━━━━━━━━━━━━━━╇━━━━━━━━━━━━━━━━━━━━━━━━━━━━━━━━━━━━━━━━━━━━━━━━━━━━━━━━━━━━━━━━━━━━━━━━━━━━━━━━━━━━━━━━━━━━━━━━┩
│ relation name    │ first-database                                                                                │ database                                                                                       │
│ interface        │ postgresql_client                                                                             │ postgresql_client                                                                              │
│ leader unit      │ 0                                                                                             │ 1                                                                                              │
├──────────────────┼───────────────────────────────────────────────────────────────────────────────────────────────┼────────────────────────────────────────────────────────────────────────────────────────────────┤
│ application data │ ╭───────────────────────────────────────────────────────────────────────────────────────────╮ │ ╭────────────────────────────────────────────────────────────────────────────────────────────╮ │
│                  │ │                                                                                           │ │ │                                                                                            │ │
│                  │ │  data              {"endpoints":                                                          │ │ │  data                 {"database": "application_first_database", "extra-user-roles":       │ │
│                  │ │                    "pgbouncer-k8s-1.pgbouncer-k8s-endpoints.test-pgbouncer-provider-5l5…  │ │ │                       "CREATEDB,CREATEROLE"}                                               │ │
│                  │ │                    "password": "2LDDKswhH5DdMvjEAZ9igVET", "read-only-endpoints":         │ │ │  endpoints            pgbouncer-k8s-1.pgbouncer-k8s-endpoints.test-pgbouncer-provider-5l…  │ │
│                  │ │                    "pgbouncer-k8s-2.pgbouncer-k8s-endpoints.test-pgbouncer-provider-5l5…  │ │ │  password             2LDDKswhH5DdMvjEAZ9igVET                                             │ │
│                  │ │                    "username": "relation_id_4", "version": "14.5"}                        │ │ │  read-only-endpoints  pgbouncer-k8s-2.pgbouncer-k8s-endpoints.test-pgbouncer-provider-5l…  │ │
│                  │ │  database          application_first_database                                             │ │ │  username             relation_id_4                                                        │ │
│                  │ │  extra-user-roles  CREATEDB,CREATEROLE                                                    │ │ │  version              14.5                                                                 │ │
│                  │ ╰───────────────────────────────────────────────────────────────────────────────────────────╯ │ ╰────────────────────────────────────────────────────────────────────────────────────────────╯ │
│ unit data        │ ╭─ application/0* ─╮ ╭─ application/1 ─╮                                                      │ ╭─ pgbouncer-k8s/0 ─╮ ╭─ pgbouncer-k8s/1* ─╮ ╭─ pgbouncer-k8s/2 ─╮                             │
│                  │ │ <empty>          │ │ <empty>         │                                                      │ │ <empty>           │ │ <empty>            │ │ <empty>           │                             │
│                  │ ╰──────────────────╯ ╰─────────────────╯                                                      │ ╰───────────────────╯ ╰────────────────────╯ ╰───────────────────╯                             │
└──────────────────┴───────────────────────────────────────────────────────────────────────────────────────────────┴────────────────────────────────────────────────────────────────────────────────────────────────┘
"""  # noqa: W505

import logging

from charms.data_platform_libs.v0.data_interfaces import (
    DatabaseProvides,
    DatabaseRequestedEvent,
)
from charms.pgbouncer_k8s.v0 import pgb
from charms.postgresql_k8s.v0.postgresql import (
    PostgreSQLCreateDatabaseError,
    PostgreSQLCreateUserError,
    PostgreSQLDeleteUserError,
    PostgreSQLGetPostgreSQLVersionError,
)
from ops.charm import CharmBase, RelationBrokenEvent, RelationDepartedEvent
from ops.framework import Object
from ops.model import (
    Application,
    BlockedStatus,
)

from constants import CLIENT_RELATION_NAME

logger = logging.getLogger(__name__)


class PgBouncerProvider(Object):
    """Defines functionality for the 'provides' side of the 'postgresql-client' relation.

    Hook events observed:
        - database-requested
        - relation-broken
    """

    def __init__(self, charm: CharmBase, relation_name: str = CLIENT_RELATION_NAME) -> None:
        """Constructor for PgbouncerProvider object.

        Args:
            charm: the charm for which this relation is provided
            relation_name: the name of the relation
        """
        super().__init__(charm, relation_name)

        self.charm = charm
        self.relation_name = relation_name
        self.database_provides = DatabaseProvides(self.charm, relation_name=self.relation_name)

        self.framework.observe(
            self.database_provides.on.database_requested, self._on_database_requested
        )
        self.framework.observe(
            charm.on[self.relation_name].relation_departed, self._on_relation_departed
        )
        self.framework.observe(
            charm.on[self.relation_name].relation_broken, self._on_relation_broken
        )

    def external_connectivity(self, event=None) -> bool:
        """Whether any of the relations are marked as external."""
        # New list to avoid modifying the original
        relations = list(self.model.relations[self.relation_name])
        if event and type(event) in [RelationBrokenEvent, RelationDepartedEvent]:
            # Disregard of what has been requested by the client, this relation is being removed
            relations.remove(event.relation)

        # Now, we will return true if any of the relations are marked as external OR if the event
        # itself is requesting for an external_node_connectivity.
        # Not all events received have external-node-connectivity
        external_conn = getattr(event, "external_node_connectivity", lambda: False)()
        return (event and external_conn) or any(
            relation.data[relation.app].get("external-node-connectivity", "false") == "true"
            for relation in relations
        )

    def _depart_flag(self, relation):
        return f"{self.relation_name}_{relation.id}_departing"

    def _unit_departing(self, relation):
        return self.charm.peers.unit_databag.get(self._depart_flag(relation), None) == "true"

    def _on_database_requested(self, event: DatabaseRequestedEvent) -> None:
        """Handle the client relation-requested event.

        Generate password and handle user and database creation for the related application.

        Deferrals:
            - If backend relation is not fully initialised
        """
        if not self.charm.unit.is_leader():
            return

        if not self.charm.backend.check_backend():
            event.defer()
            return

        # Retrieve the database name and extra user roles using the charm library.
        database = event.database
        extra_user_roles = event.extra_user_roles or ""
        rel_id = event.relation.id

        # Creates the user and the database for this specific relation.
        user = f"relation_id_{rel_id}"
        logger.debug("generating relation user")
        password = pgb.generate_password()
        try:
            self.charm.backend.postgres.create_user(
                user, password, extra_user_roles=extra_user_roles
            )
            logger.debug("creating database")
            self.charm.backend.postgres.create_database(database, user)
            # set up auth function
            self.charm.backend.initialise_auth_function(dbs=[database])
        except (
            PostgreSQLCreateDatabaseError,
            PostgreSQLCreateUserError,
            PostgreSQLGetPostgreSQLVersionError,
        ) as e:
            logger.exception(e)
            self.charm.unit.status = BlockedStatus(
                f"Failed to initialize {self.relation_name} relation"
            )
            return

        dbs = self.charm.generate_relation_databases()
        dbs[str(event.relation.id)] = {"name": database, "legacy": False}
        self.charm.set_relation_databases(dbs)

        # Share the credentials and updated connection info with the client application.
        self.database_provides.set_credentials(rel_id, user, password)
        # Set the database name
        self.database_provides.set_database(rel_id, database)
        self.update_connection_info(event.relation)

    def _on_relation_departed(self, event: RelationDepartedEvent) -> None:
        """Check if this relation is being removed, and update databags accordingly.

        If the leader is being removed, we check if this unit is departing. This occurs only on
        relation deletion, so we set a flag for the relation-broken hook to remove the relation.
        When scaling down, we don't set this flag and we just let the newly elected leader take
        control of the pgbouncer config.
        """
        self.update_connection_info(event.relation)

        # This only ever evaluates to true when the relation is being removed - on app scale-down,
        # depart events are only sent to the other application in the relation.
        if event.departing_unit == self.charm.unit:
            self.charm.peers.unit_databag.update({self._depart_flag(event.relation): "true"})

        # Check if we need to close the node port
        self.charm.patch_port(self.external_connectivity(event))

    def _on_relation_broken(self, event: RelationBrokenEvent) -> None:
        """Remove the user created for this relation, and revoke connection permissions."""
        self.update_connection_info(event.relation)
        if not self.charm.backend.check_backend() or not self.charm.unit.is_leader():
            return

        if self._unit_departing(event.relation):
            # This unit is being removed, so don't update the relation.
            self.charm.peers.unit_databag.pop(self._depart_flag(event.relation), None)
            return

        dbs = self.charm.generate_relation_databases()
        dbs.pop(str(event.relation.id), None)
        self.charm.set_relation_databases(dbs)

        # Delete the user.
        try:
            user = f"relation_id_{event.relation.id}"
            self.charm.backend.postgres.delete_user(user)
        except PostgreSQLDeleteUserError as e:
            logger.exception(e)
            self.charm.unit.status = BlockedStatus(
                f"Failed to delete user during {self.relation_name} relation broken event"
            )
            raise
        # Check if we need to close the node port
        self.charm.patch_port(self.external_connectivity(event))

    def update_connection_info(self, relation):
        """Updates client-facing relation information."""
        if not self.charm.unit.is_leader():
            return
<<<<<<< HEAD
=======
        initial_status = self.charm.unit.status
        self.charm.unit.status = MaintenanceStatus(
            f"Updating {self.relation_name} relation connection information"
        )
        endpoint = f"{self.charm.leader_hostname}:{self.charm.config['listen_port']}"
        self.database_provides.set_endpoints(relation.id, endpoint)
>>>>>>> eae17322

        if relation.data[relation.app].get("external-node-connectivity", "false") == "true":
            # Make sure we have a node port exposed
            self.charm.patch_port(True)

        self.update_endpoints(relation)

        # Set the database version.
        if self.charm.backend.check_backend():
            self.database_provides.set_version(
                relation.id, self.charm.backend.postgres.get_postgresql_version()
            )
        self.charm.unit.status = initial_status

<<<<<<< HEAD
    def update_endpoints(self, relation=None) -> None:
        """Set the endpoints for the relation."""
        nodeports = self.charm.get_node_ports
        internal_port = self.charm.config["listen_port"]
        internal_hostnames = sorted(set(self.charm.peers.units_hostnames))
        internal_hostnames.remove(self.charm.peers.leader_hostname)
        internal_rw = f"{self.charm.leader_hostname}:{self.charm.config['listen_port']}"
=======
        self.charm.update_status()
>>>>>>> eae17322

        relations = [relation] if relation else self.model.relations[self.relation_name]

        # Set the endpoints for each relation.
        for relation in relations:
            # Read-write endpoint
            if relation.data[relation.app].get("external-node-connectivity", "false") == "true":
                self.database_provides.set_endpoints(relation.id, nodeports["rw"])
                self.database_provides.set_read_only_endpoints(relation.id, nodeports["ro"])
            else:
                self.database_provides.set_endpoints(relation.id, internal_rw)
                self.database_provides.set_read_only_endpoints(
                    relation.id,
                    ",".join([f"{host}:{internal_port}" for host in internal_hostnames]),
                )

    def get_database(self, relation):
        """Gets database name from relation."""
        return relation.data.get(self.get_external_app(relation)).get("database", None)

    def get_external_app(self, relation):
        """Gets external application, as an Application object.

        Given a relation, this gets the first application object that isn't PGBouncer.

        TODO this is stolen from the db relation - cleanup
        """
        for entry in relation.data.keys():
            if isinstance(entry, Application) and entry != self.charm.app:
                return entry<|MERGE_RESOLUTION|>--- conflicted
+++ resolved
@@ -212,15 +212,6 @@
         """Updates client-facing relation information."""
         if not self.charm.unit.is_leader():
             return
-<<<<<<< HEAD
-=======
-        initial_status = self.charm.unit.status
-        self.charm.unit.status = MaintenanceStatus(
-            f"Updating {self.relation_name} relation connection information"
-        )
-        endpoint = f"{self.charm.leader_hostname}:{self.charm.config['listen_port']}"
-        self.database_provides.set_endpoints(relation.id, endpoint)
->>>>>>> eae17322
 
         if relation.data[relation.app].get("external-node-connectivity", "false") == "true":
             # Make sure we have a node port exposed
@@ -233,9 +224,7 @@
             self.database_provides.set_version(
                 relation.id, self.charm.backend.postgres.get_postgresql_version()
             )
-        self.charm.unit.status = initial_status
-
-<<<<<<< HEAD
+
     def update_endpoints(self, relation=None) -> None:
         """Set the endpoints for the relation."""
         nodeports = self.charm.get_node_ports
@@ -243,9 +232,6 @@
         internal_hostnames = sorted(set(self.charm.peers.units_hostnames))
         internal_hostnames.remove(self.charm.peers.leader_hostname)
         internal_rw = f"{self.charm.leader_hostname}:{self.charm.config['listen_port']}"
-=======
-        self.charm.update_status()
->>>>>>> eae17322
 
         relations = [relation] if relation else self.model.relations[self.relation_name]
 
