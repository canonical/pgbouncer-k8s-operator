--- conflicted
+++ resolved
@@ -169,9 +169,14 @@
             # Not ready, no config
             return False
 
+        # Check we can authenticate
         if "auth_query" not in cfg["pgbouncer"].keys():
-            # Check we can authenticate
             # Not ready, backend relation not initialised
+            return False
+        try:
+            cfg = self.charm.read_auth_file()
+        except FileNotFoundError:
+            # Not ready, no auth file to authenticate our pgb user
             return False
 
         # Check we can actually connect to backend database by running a command.
@@ -349,98 +354,6 @@
             conn.close()
         logger.info("auth function removed")
 
-<<<<<<< HEAD
-=======
-    @property
-    def relation(self) -> Relation:
-        """Relation object for postgres backend-database relation."""
-        backend_relation = self.model.get_relation(BACKEND_RELATION_NAME)
-        if not backend_relation:
-            return None
-        else:
-            return backend_relation
-
-    @property
-    def postgres(self) -> PostgreSQL:
-        """Returns PostgreSQL representation of backend database, as defined in relation.
-
-        Returns None if backend relation is not fully initialised.
-        """
-        if not self.relation:
-            return None
-
-        databag = self.postgres_databag
-        endpoint = databag.get("endpoints")
-        user = databag.get("username")
-        password = databag.get("password")
-        database = self.database.database
-
-        if None in [endpoint, user, password]:
-            return None
-
-        return PostgreSQL(
-            primary_host=endpoint.split(":")[0], user=user, password=password, database=database
-        )
-
-    @property
-    def auth_user(self):
-        """Username for auth_user."""
-        username = self.postgres_databag.get("username")
-        if username is None:
-            return None
-        return f"pgbouncer_auth_{username}".replace("-", "_")
-
-    @property
-    def postgres_databag(self) -> Dict:
-        """Wrapper around accessing the remote application databag for the backend relation.
-
-        Returns None if relation is none.
-
-        Since we can trigger db-relation-changed on backend-changed, we need to be able to easily
-        access the backend app relation databag.
-        """
-        if self.relation:
-            for key, databag in self.relation.data.items():
-                if isinstance(key, Application) and key != self.charm.app:
-                    return databag
-        return None
-
-    @property
-    def ready(self) -> bool:
-        """A boolean signifying whether the backend relation is fully initialised & ready."""
-        # Check we have connection information
-        if not self.postgres:
-            return False
-
-        try:
-            cfg = self.charm.read_pgb_config()
-        except FileNotFoundError:
-            # Not ready, no config
-            return False
-
-        # Check we can authenticate
-        if "auth_query" not in cfg["pgbouncer"].keys():
-            # Not ready, backend relation not initialised
-            return False
-        try:
-            cfg = self.charm.read_auth_file()
-        except FileNotFoundError:
-            # Not ready, no auth file to authenticate our pgb user
-            return False
-
-        # Check we can actually connect to backend database by running a command.
-        try:
-            with self.postgres.connect_to_database(PGB) as conn, conn.cursor() as cursor:
-                # TODO find a better smoke check
-                cursor.execute("SELECT version();")
-            conn.close()
-        except (psycopg2.Error, psycopg2.OperationalError):
-            logger.error("PostgreSQL connection failed")
-            return False
-
-        return True
-
->>>>>>> 534129ec
     def get_read_only_endpoints(self) -> Set[str]:
         """Get read-only-endpoints from backend relation."""
         read_only_endpoints = self.postgres_databag.get("read-only-endpoints", None)
