#!/usr/bin/env python3
# Copyright 2022 Canonical Ltd.
# See LICENSE file for licensing details.

"""Charmed PgBouncer connection pooler."""


import logging
import os
import socket

from charms.pgbouncer_k8s.v0 import pgb
from charms.pgbouncer_k8s.v0.pgb import PgbConfig
<<<<<<< HEAD
from ops.charm import CharmBase, ConfigChangedEvent, PebbleReadyEvent, StartEvent
=======
from ops.charm import CharmBase, ConfigChangedEvent, InstallEvent, PebbleReadyEvent
>>>>>>> b28e92d6
from ops.framework import StoredState
from ops.main import main
from ops.model import ActiveStatus, BlockedStatus, MaintenanceStatus, WaitingStatus
from ops.pebble import Layer, PathError

from relations.backend_database import BackendDatabaseRequires
from relations.db import DbProvides
from relations.peers import Peers

logger = logging.getLogger(__name__)

PGB = "pgbouncer"
PG_USER = "postgres"
PGB_DIR = "/var/lib/postgresql/pgbouncer"
INI_PATH = f"{PGB_DIR}/pgbouncer.ini"


class PgBouncerK8sCharm(CharmBase):
    """A class implementing charmed PgBouncer."""

    _stored = StoredState()

    def __init__(self, *args):
        super().__init__(*args)

        self.framework.observe(self.on.start, self._on_start)
        self.framework.observe(self.on.config_changed, self._on_config_changed)
        self.framework.observe(self.on.pgbouncer_pebble_ready, self._on_pgbouncer_pebble_ready)

        self.peers = Peers(self)
        self.backend = BackendDatabaseRequires(self)
        self.legacy_db_relation = DbProvides(self, admin=False)
        self.legacy_db_admin_relation = DbProvides(self, admin=True)

        self._cores = os.cpu_count()

    # =======================
    #  Charm Lifecycle Hooks
    # =======================

<<<<<<< HEAD
    def _on_start(self, event: StartEvent) -> None:
        """On start hook.

        This imports any users from the juju config, and initialises userlist and pgbouncer.ini
        config files that are essential for pgbouncer to run.
        """
=======
    def _on_install(self, event: InstallEvent) -> None:
        """Renders basic PGB config."""
>>>>>>> b28e92d6
        container = self.unit.get_container(PGB)
        if not container.can_connect():
            logger.debug(
                "pgbouncer config could not be rendered, waiting for container to be available."
            )
            event.defer()
            return

<<<<<<< HEAD
        # Initialise pgbouncer.ini config files from defaults set in charm lib.
        config = PgbConfig(pgb.DEFAULT_CONFIG)
        self.render_pgb_config(config)

    def _on_config_changed(self, event: ConfigChangedEvent) -> None:
        """Handle changes in configuration."""
        try:
            config = self.read_pgb_config()
        except FileNotFoundError:
            # TODO this may need to change to a Blocked or Error status, depending on why the
            # config can't be found.
            config_err_msg = "Unable to read config. Waiting for pgbouncer start hook to finish"
            logger.error(config_err_msg)
=======
        self.render_pgb_config(PgbConfig(pgb.DEFAULT_CONFIG))

    def _on_config_changed(self, event: ConfigChangedEvent) -> None:
        """Handle changes in configuration."""
        container = self.unit.get_container(PGB)
        if not container.can_connect():
            wait_msg = "waiting for pgbouncer workload container."
            logger.debug(wait_msg)
            self.unit.status = WaitingStatus(wait_msg)
            event.defer()
            return

        try:
            config = self.read_pgb_config()
        except FileNotFoundError as err:
            config_err_msg = f"Unable to read config, error: {err}"
            logger.warning(config_err_msg)
>>>>>>> b28e92d6
            self.unit.status = WaitingStatus(config_err_msg)
            event.defer()
            return

        config["pgbouncer"]["pool_mode"] = self.config["pool_mode"]
        config.set_max_db_connection_derivatives(
            self.config["max_db_connections"],
            self._cores,
        )
        if config["pgbouncer"]["listen_port"] != self.config["listen_port"]:
            # This emits relation-changed events to every client relation, so only do it when
            # necessary
            self.update_backend_relation_port(self.config["listen_port"])
            config["pgbouncer"]["listen_port"] = self.config["listen_port"]
<<<<<<< HEAD
=======

>>>>>>> b28e92d6
        self.render_pgb_config(config)

        # Create an updated pebble layer for the pgbouncer container, and apply it if there are
        # any changes.
        container = self.unit.get_container(PGB)
        layer = self._pgbouncer_layer()
        services = container.get_plan().to_dict().get("services", {})
        if services != layer["services"]:
            container.add_layer(PGB, layer, combine=True)
            logging.info("Added layer 'pgbouncer' to pebble plan")
            container.restart(PGB)
            logging.info(f"restarted {PGB} service")
        self.unit.status = ActiveStatus()

    def _pgbouncer_layer(self) -> Layer:
        """Returns a default pebble config layer for the pgbouncer container.

        TODO auto-generate multiple pgbouncer services to make use of available cpu cores on unit.

        Returns:
            A pebble configuration layer for charm services.
        """
        return {
            "summary": "pgbouncer layer",
            "description": "pebble config layer for pgbouncer",
            "services": {
                PGB: {
                    "summary": "pgbouncer service",
                    "user": PG_USER,
                    # -R flag reuses sockets on restart
                    "command": f"pgbouncer -R {INI_PATH}",
                    "startup": "enabled",
                    "override": "replace",
                }
            },
        }

    def _on_update_status(self, _) -> None:
        """Update Status hook.

        Sets BlockedStatus if we have no backend database; if we can't connect to a backend, this
        charm serves no purpose.

        TODO verify pgbouncer is actually running in this hook
        """
        if self.backend.postgres is None:
            self.unit.status = BlockedStatus("waiting for backend database relation to initialise")

    def _on_pgbouncer_pebble_ready(self, event: PebbleReadyEvent) -> None:
        """Define and start pgbouncer workload."""
        try:
            # Check config is available before running pgbouncer.
            self.read_pgb_config()
        except FileNotFoundError as err:
            # TODO this may need to change to a Blocked or Error status, depending on why the
            # config can't be found.
<<<<<<< HEAD
            config_err_msg = "Unable to read config."
=======
            config_err_msg = f"Unable to read config, error: {err}"
>>>>>>> b28e92d6
            logger.warning(config_err_msg)
            self.unit.status = WaitingStatus(config_err_msg)
            event.defer()
            return

        container = event.workload
        pebble_layer = self._pgbouncer_layer()
        container.add_layer(PGB, pebble_layer, combine=True)
        container.autostart()
        self.unit.status = ActiveStatus()

    # =============================
    #  PgBouncer Config Management
    # =============================

    def render_pgb_config(self, config: PgbConfig, reload_pgbouncer=False) -> None:
        """Generate pgbouncer.ini from juju config and deploy it to the container.

        Args:
            config: PgbConfig object containing pgbouncer config.
            reload_pgbouncer: A boolean defining whether or not to reload the pgbouncer application
                in the container. When config files are updated, pgbouncer must be restarted for
                the changes to take effect. However, these config updates can be done in batches,
                minimising the amount of necessary restarts.
        """
<<<<<<< HEAD
        self.push_file(INI_PATH, config.render(), 0o600)
        logger.info("pushed new pgbouncer.ini config file to pgbouncer container")

        self.peers.update_cfg(config.render())

        if reload_pgbouncer:
            self.reload_pgbouncer()

    def render_auth_file(self, auth_file: str, reload_pgbouncer = False):
        self.push_file(INI_PATH, auth_file, 0o777)
        logger.info("pushed new auth file to pgbouncer container")

        self.peers.update_auth_file(auth_file)

        if reload_pgbouncer:
            self.reload_pgbouncer()
=======
        self.push_file(INI_PATH, config.render(), 0o400)
        logger.info("pushed new pgbouncer.ini config file to pgbouncer container")

        if reload_pgbouncer:
            self._reload_pgbouncer()
>>>>>>> b28e92d6

    def push_file(self, path, file_contents, perms):
        """Pushes file_contents to path, with the given permissions."""
        pgb_container = self.unit.get_container(PGB)
        if not pgb_container.can_connect():
            logger.warning("unable to connect to container")
            self.unit.status = WaitingStatus(
                "Unable to push config to container - container unavailable."
            )
            return

        pgb_container.push(
            path,
            file_contents,
            user=PG_USER,
<<<<<<< HEAD
=======
            group=PG_USER,
>>>>>>> b28e92d6
            permissions=perms,
            make_dirs=True,
        )

    def delete_file(self, path):
        """Deletes the file at `path`."""
        pgb_container = self.unit.get_container(PGB)
        if not pgb_container.can_connect():
            logger.warning("unable to connect to container")
            self.unit.status = WaitingStatus(
                "Unable to delete file from container - container unavailable."
            )
            return

        pgb_container.remove_path(path)

    def read_pgb_config(self) -> PgbConfig:
        """Get config object from pgbouncer.ini file stored on container.

        Returns:
            PgbConfig object containing pgbouncer config.

        Raises:
            FileNotFoundError when the config at INI_PATH isn't available, such as if this is
            called before the charm has started.
        """
        config = self._read_file(INI_PATH)
        return pgb.PgbConfig(config)

    def reload_pgbouncer(self) -> None:
        """Reloads pgbouncer application.

        Pgbouncer will not apply configuration changes without reloading, so this must be called
        after each time config files are changed.

        # TODO reload pgbouncer without restarting container
        """
        self.unit.status = MaintenanceStatus("Reloading Pgbouncer")
        logger.info("reloading pgbouncer application")
        pgb_container = self.unit.get_container(PGB)
        pgb_container.restart(PGB)
        self.unit.status = ActiveStatus("PgBouncer Reloaded")

    def _read_file(self, filepath: str) -> str:
        """Reads file from pgbouncer container as a string.

        Args:
            filepath: the filepath to be read

        Returns:
            A string containing the file located at the given filepath.

        Raises:
            FileNotFoundError: if there is no file at the given path.
        """
        pgb_container = self.unit.get_container(PGB)
        if not pgb_container.can_connect():
            inaccessible = f"pgbouncer container not accessible, cannot find {filepath}"
            logger.error(inaccessible)
            raise FileNotFoundError(inaccessible)

        try:
            file_contents = pgb_container.pull(filepath).read()
        except FileNotFoundError as e:
            raise e
        except PathError as e:
            raise FileNotFoundError(str(e))
        return file_contents

    # =====================
    #  Relation Utilities
    # =====================

    def update_backend_relation_port(self, port):
        """Update ports in backend relations to match updated pgbouncer port.

<<<<<<< HEAD
        This only returns the relation object, and does no verification that the relation is
        initialised or functional. For situations where the relation has to be fully initialised
        and usable, self.backend_postgres will only return a valid value if the relation is
        initialised.

        Returns:
            Relation object for the backend relation.
        """
        # Skip updates if backend.postgres doesn't exist yet.
        if not self.backend.postgres:
            return

        for relation in self.model.relations.get("db", []):
            self.legacy_db_relation.update_port(relation, port)

        for relation in self.model.relations.get("db-admin", []):
            self.legacy_db_admin_relation.update_port(relation, port)

    def update_postgres_endpoints(self, reload_pgbouncer):
        """Update postgres endpoints in relation config values."""
        # Skip updates if backend.postgres doesn't exist yet.
        if not self.backend.postgres:
=======
        TODO this method and the two below it are weird, fix them up
        """
        # Skip updates if backend.postgres doesn't exist yet.
        if not self.backend.postgres:
>>>>>>> b28e92d6
            return

        for relation in self.model.relations.get("db", []):
            self.legacy_db_relation.update_postgres_endpoints(relation, reload_pgbouncer=False)

        for relation in self.model.relations.get("db-admin", []):
            self.legacy_db_admin_relation.update_postgres_endpoints(
                relation, reload_pgbouncer=False
            )

        if reload_pgbouncer:
            self.reload_pgbouncer()

<<<<<<< HEAD
    def remove_postgres_endpoints(self, reload_pgbouncer):
=======
    def update_postgres_endpoints(self, reload_pgbouncer):
>>>>>>> b28e92d6
        """Update postgres endpoints in relation config values."""
        # Skip updates if backend.postgres doesn't exist yet.
        if not self.backend.postgres:
            return

        for relation in self.model.relations.get("db", []):
<<<<<<< HEAD
            self.legacy_db_relation.remove_postgres_endpoints(relation, reload_pgbouncer=False)

        for relation in self.model.relations.get("db-admin", []):
            self.legacy_db_admin_relation.remove_postgres_endpoints(
=======
            self.legacy_db_relation.update_postgres_endpoints(relation, reload_pgbouncer=False)

        for relation in self.model.relations.get("db-admin", []):
            self.legacy_db_admin_relation.update_postgres_endpoints(
>>>>>>> b28e92d6
                relation, reload_pgbouncer=False
            )

        if reload_pgbouncer:
<<<<<<< HEAD
            self.reload_pgbouncer()
=======
            self._reload_pgbouncer()
>>>>>>> b28e92d6

    @property
    def unit_pod_hostname(self, name="") -> str:
        """Creates the pod hostname from its name."""
        return socket.getfqdn(name)


if __name__ == "__main__":
    main(PgBouncerK8sCharm)<|MERGE_RESOLUTION|>--- conflicted
+++ resolved
@@ -11,11 +11,7 @@
 
 from charms.pgbouncer_k8s.v0 import pgb
 from charms.pgbouncer_k8s.v0.pgb import PgbConfig
-<<<<<<< HEAD
-from ops.charm import CharmBase, ConfigChangedEvent, PebbleReadyEvent, StartEvent
-=======
 from ops.charm import CharmBase, ConfigChangedEvent, InstallEvent, PebbleReadyEvent
->>>>>>> b28e92d6
 from ops.framework import StoredState
 from ops.main import main
 from ops.model import ActiveStatus, BlockedStatus, MaintenanceStatus, WaitingStatus
@@ -41,7 +37,7 @@
     def __init__(self, *args):
         super().__init__(*args)
 
-        self.framework.observe(self.on.start, self._on_start)
+        self.framework.observe(self.on.install, self._on_install)
         self.framework.observe(self.on.config_changed, self._on_config_changed)
         self.framework.observe(self.on.pgbouncer_pebble_ready, self._on_pgbouncer_pebble_ready)
 
@@ -56,17 +52,8 @@
     #  Charm Lifecycle Hooks
     # =======================
 
-<<<<<<< HEAD
-    def _on_start(self, event: StartEvent) -> None:
-        """On start hook.
-
-        This imports any users from the juju config, and initialises userlist and pgbouncer.ini
-        config files that are essential for pgbouncer to run.
-        """
-=======
     def _on_install(self, event: InstallEvent) -> None:
         """Renders basic PGB config."""
->>>>>>> b28e92d6
         container = self.unit.get_container(PGB)
         if not container.can_connect():
             logger.debug(
@@ -75,39 +62,15 @@
             event.defer()
             return
 
-<<<<<<< HEAD
-        # Initialise pgbouncer.ini config files from defaults set in charm lib.
-        config = PgbConfig(pgb.DEFAULT_CONFIG)
-        self.render_pgb_config(config)
+        self.render_pgb_config(PgbConfig(pgb.DEFAULT_CONFIG))
 
     def _on_config_changed(self, event: ConfigChangedEvent) -> None:
         """Handle changes in configuration."""
-        try:
-            config = self.read_pgb_config()
-        except FileNotFoundError:
-            # TODO this may need to change to a Blocked or Error status, depending on why the
-            # config can't be found.
-            config_err_msg = "Unable to read config. Waiting for pgbouncer start hook to finish"
-            logger.error(config_err_msg)
-=======
-        self.render_pgb_config(PgbConfig(pgb.DEFAULT_CONFIG))
-
-    def _on_config_changed(self, event: ConfigChangedEvent) -> None:
-        """Handle changes in configuration."""
-        container = self.unit.get_container(PGB)
-        if not container.can_connect():
-            wait_msg = "waiting for pgbouncer workload container."
-            logger.debug(wait_msg)
-            self.unit.status = WaitingStatus(wait_msg)
-            event.defer()
-            return
-
         try:
             config = self.read_pgb_config()
         except FileNotFoundError as err:
             config_err_msg = f"Unable to read config, error: {err}"
             logger.warning(config_err_msg)
->>>>>>> b28e92d6
             self.unit.status = WaitingStatus(config_err_msg)
             event.defer()
             return
@@ -122,10 +85,7 @@
             # necessary
             self.update_backend_relation_port(self.config["listen_port"])
             config["pgbouncer"]["listen_port"] = self.config["listen_port"]
-<<<<<<< HEAD
-=======
-
->>>>>>> b28e92d6
+
         self.render_pgb_config(config)
 
         # Create an updated pebble layer for the pgbouncer container, and apply it if there are
@@ -182,11 +142,7 @@
         except FileNotFoundError as err:
             # TODO this may need to change to a Blocked or Error status, depending on why the
             # config can't be found.
-<<<<<<< HEAD
-            config_err_msg = "Unable to read config."
-=======
             config_err_msg = f"Unable to read config, error: {err}"
->>>>>>> b28e92d6
             logger.warning(config_err_msg)
             self.unit.status = WaitingStatus(config_err_msg)
             event.defer()
@@ -212,7 +168,6 @@
                 the changes to take effect. However, these config updates can be done in batches,
                 minimising the amount of necessary restarts.
         """
-<<<<<<< HEAD
         self.push_file(INI_PATH, config.render(), 0o600)
         logger.info("pushed new pgbouncer.ini config file to pgbouncer container")
 
@@ -229,13 +184,6 @@
 
         if reload_pgbouncer:
             self.reload_pgbouncer()
-=======
-        self.push_file(INI_PATH, config.render(), 0o400)
-        logger.info("pushed new pgbouncer.ini config file to pgbouncer container")
-
-        if reload_pgbouncer:
-            self._reload_pgbouncer()
->>>>>>> b28e92d6
 
     def push_file(self, path, file_contents, perms):
         """Pushes file_contents to path, with the given permissions."""
@@ -251,10 +199,7 @@
             path,
             file_contents,
             user=PG_USER,
-<<<<<<< HEAD
-=======
             group=PG_USER,
->>>>>>> b28e92d6
             permissions=perms,
             make_dirs=True,
         )
@@ -331,17 +276,55 @@
     def update_backend_relation_port(self, port):
         """Update ports in backend relations to match updated pgbouncer port.
 
-<<<<<<< HEAD
-        This only returns the relation object, and does no verification that the relation is
-        initialised or functional. For situations where the relation has to be fully initialised
-        and usable, self.backend_postgres will only return a valid value if the relation is
-        initialised.
-
-        Returns:
-            Relation object for the backend relation.
-        """
-        # Skip updates if backend.postgres doesn't exist yet.
-        if not self.backend.postgres:
+        TODO this method and the two below it are weird, fix them up
+        """
+        backend_relation = self.model.get_relation(BACKEND_RELATION_NAME)
+        if not backend_relation:
+            return None
+        else:
+            return backend_relation
+
+    @property
+    def backend_relation_app_databag(self) -> Dict:
+        """Wrapper around accessing the remote application databag for the backend relation.
+
+        Returns None if backend_relation is none.
+
+        Since we can trigger db-relation-changed on backend-changed, we need to be able to easily
+        access the backend app relation databag.
+        """
+        if self.backend_relation:
+            for key, databag in self.backend_relation.data.items():
+                if isinstance(key, Application) and key != self.app:
+                    return databag
+
+        return None
+
+    @property
+    def backend_postgres(self) -> PostgreSQL:
+        """Returns PostgreSQL representation of backend database, as defined in relation.
+
+        Returns None if backend relation is not fully initialised.
+        """
+        if not self.backend_relation:
+            return None
+
+        endpoint = self.backend_relation_app_databag.get("endpoints")
+        user = self.backend_relation_app_databag.get("username")
+        password = self.backend_relation_app_databag.get("password")
+        database = self.backend_relation.data[self.app].get("database")
+
+        if None in [endpoint, user, password, database]:
+            return None
+
+        host = endpoint.split(":")[0]
+
+        return PostgreSQL(host=host, user=user, password=password, database=database)
+
+    def update_backend_relation_port(self, port):
+        """Update ports in backend relations to match updated pgbouncer port."""
+        # Skip updates if backend_postgres doesn't exist yet.
+        if not self.backend_postgres:
             return
 
         for relation in self.model.relations.get("db", []):
@@ -354,12 +337,6 @@
         """Update postgres endpoints in relation config values."""
         # Skip updates if backend.postgres doesn't exist yet.
         if not self.backend.postgres:
-=======
-        TODO this method and the two below it are weird, fix them up
-        """
-        # Skip updates if backend.postgres doesn't exist yet.
-        if not self.backend.postgres:
->>>>>>> b28e92d6
             return
 
         for relation in self.model.relations.get("db", []):
@@ -371,39 +348,7 @@
             )
 
         if reload_pgbouncer:
-            self.reload_pgbouncer()
-
-<<<<<<< HEAD
-    def remove_postgres_endpoints(self, reload_pgbouncer):
-=======
-    def update_postgres_endpoints(self, reload_pgbouncer):
->>>>>>> b28e92d6
-        """Update postgres endpoints in relation config values."""
-        # Skip updates if backend.postgres doesn't exist yet.
-        if not self.backend.postgres:
-            return
-
-        for relation in self.model.relations.get("db", []):
-<<<<<<< HEAD
-            self.legacy_db_relation.remove_postgres_endpoints(relation, reload_pgbouncer=False)
-
-        for relation in self.model.relations.get("db-admin", []):
-            self.legacy_db_admin_relation.remove_postgres_endpoints(
-=======
-            self.legacy_db_relation.update_postgres_endpoints(relation, reload_pgbouncer=False)
-
-        for relation in self.model.relations.get("db-admin", []):
-            self.legacy_db_admin_relation.update_postgres_endpoints(
->>>>>>> b28e92d6
-                relation, reload_pgbouncer=False
-            )
-
-        if reload_pgbouncer:
-<<<<<<< HEAD
-            self.reload_pgbouncer()
-=======
             self._reload_pgbouncer()
->>>>>>> b28e92d6
 
     @property
     def unit_pod_hostname(self, name="") -> str:
