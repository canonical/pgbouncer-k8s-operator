#!/usr/bin/env python3
# Copyright 2023 Canonical Ltd.
# See LICENSE file for licensing details.

"""Charmed PgBouncer connection pooler."""


import logging
import os
import socket
from typing import Dict, Optional

from charms.grafana_k8s.v0.grafana_dashboard import GrafanaDashboardProvider
from charms.loki_k8s.v0.loki_push_api import LogProxyConsumer
from charms.pgbouncer_k8s.v0 import pgb
from charms.pgbouncer_k8s.v0.pgb import PgbConfig
from charms.postgresql_k8s.v0.postgresql_tls import PostgreSQLTLS
from charms.prometheus_k8s.v0.prometheus_scrape import MetricsEndpointProvider
from jinja2 import Template
from ops import JujuVersion
from ops.charm import CharmBase, ConfigChangedEvent, PebbleReadyEvent
from ops.framework import StoredState
from ops.main import main
from ops.model import ActiveStatus, BlockedStatus, SecretNotFoundError, WaitingStatus
from ops.pebble import ConnectionError, Layer, PathError, ServiceStatus
from tenacity import Retrying, stop_after_attempt, wait_fixed

from constants import (
<<<<<<< HEAD
    APP_SCOPE,
=======
    AUTH_FILE_DATABAG_KEY,
>>>>>>> 2bafa6e5
    AUTH_FILE_PATH,
    CLIENT_RELATION_NAME,
    EXTENSIONS_BLOCKING_MESSAGE,
    INI_PATH,
    METRICS_PORT,
    MONITORING_PASSWORD_KEY,
    PEER_RELATION_NAME,
    PG_GROUP,
    PG_USER,
    PGB,
    PGB_DIR,
    PGB_LOG_DIR,
    SECRET_CACHE_LABEL,
    SECRET_DELETED_LABEL,
    SECRET_INTERNAL_LABEL,
    SECRET_KEY_OVERRIDES,
    SECRET_LABEL,
    TLS_CA_FILE,
    TLS_CERT_FILE,
    TLS_KEY_FILE,
    UNIT_SCOPE,
)
from relations.backend_database import BackendDatabaseRequires
from relations.db import DbProvides
from relations.peers import Peers
from relations.pgbouncer_provider import PgBouncerProvider

logger = logging.getLogger(__name__)


class PgBouncerK8sCharm(CharmBase):
    """A class implementing charmed PgBouncer."""

    _stored = StoredState()

    def __init__(self, *args):
        super().__init__(*args)

        self.secrets = {APP_SCOPE: {}, UNIT_SCOPE: {}}

        self.framework.observe(self.on.config_changed, self._on_config_changed)
        self.framework.observe(self.on.pgbouncer_pebble_ready, self._on_pgbouncer_pebble_ready)
        self.framework.observe(self.on.start, self._on_start)
        self.framework.observe(self.on.update_status, self._on_update_status)
        self.framework.observe(self.on.upgrade_charm, self._on_upgrade_charm)

        self.peers = Peers(self)
        self.backend = BackendDatabaseRequires(self)
        self.client_relation = PgBouncerProvider(self)
        self.legacy_db_relation = DbProvides(self, admin=False)
        self.legacy_db_admin_relation = DbProvides(self, admin=True)
        self.tls = PostgreSQLTLS(self, PEER_RELATION_NAME, [self.unit_pod_hostname])

        self._cores = os.cpu_count()
        self._services = [
            {
                "name": f"{PGB}_{service_id}",
                "id": service_id,
                "dir": f"{PGB_DIR}/instance_{service_id}",
                "ini_path": f"{PGB_DIR}/instance_{service_id}/pgbouncer.ini",
                "log_dir": f"{PGB_LOG_DIR}/instance_{service_id}",
            }
            for service_id in range(self._cores)
        ]
        self._metrics_service = "metrics_server"
        self.grafana_dashboards = GrafanaDashboardProvider(self)
        self.metrics_endpoint = MetricsEndpointProvider(
            self,
            jobs=[{"static_configs": [{"targets": [f"*:{METRICS_PORT}"]}]}],
        )
        self.loki_push = LogProxyConsumer(
            self,
            log_files=[f'{service["log_dir"]}/pgbouncer.log' for service in self._services],
            relation_name="logging",
            container_name="pgbouncer",
        )

    # =======================
    #  Charm Lifecycle Hooks
    # =======================

    @property
    def version(self) -> str:
        """Returns the version Pgbouncer."""
        container = self.unit.get_container(PGB)
        if container.can_connect():
            try:
                output, _ = container.exec(
                    ["pgbouncer", "--version"], user=PG_USER, group=PG_USER
                ).wait_output()
                if output:
                    return output.split("\n")[0].split(" ")[1]
            except Exception:
                logger.exception("Unable to get Pgbouncer version")
                return ""
        return ""

    def _init_config(self, container) -> bool:
        """Helper method to initialise the configuration file and directories."""
        try:
            # Try and get pgb config. If it only exists in the peer databag, pull it and write it
            # to filesystem.
            config = self.read_pgb_config()
        except FileNotFoundError:
            config = self.peers.get_cfg()

        if not config:
            if self.unit.is_leader():
                # If there's no config in the container or the peer databag, the leader creates a
                # default
                config = PgbConfig(pgb.DEFAULT_CONFIG)
            else:
                # follower units wait for the leader to define a config.
                return False

        # Initialise filesystem - _push_file()'s make_dirs option sets the permissions for those
        # dirs to root, so we build them ourselves to control permissions.
        for service in self._services:
            if not container.exists(service["dir"]):
                container.make_dir(
                    service["dir"],
                    user=PG_USER,
                    group=PG_USER,
                    permissions=0o700,
                )
            if not container.exists(service["log_dir"]):
                container.make_dir(
                    service["log_dir"],
                    user=PG_USER,
                    group=PG_USER,
                    permissions=0o700,
                )

        self.render_pgb_config(config)
        # Render the logrotate config
        with open("templates/logrotate.j2", "r") as file:
            template = Template(file.read())
        container.push(
            "/etc/logrotate.d/pgbouncer",
            template.render(service_ids=range(self._cores)),
        )
        return True

    def _on_pgbouncer_pebble_ready(self, event: PebbleReadyEvent) -> None:
        """Define and start pgbouncer workload.

        Deferrals:
            - If pgbouncer config is not available in container filesystem, ensuring this fires
              after start hook. This is likely unnecessary, and these hooks could be merged.
            - If checking pgb running raises an error, implying that the pgbouncer services are not
              yet accessible in the container.
            - If the unit is waiting for certificates to be issued
        """
        container = event.workload

        if not self._init_config(container):
            event.defer()
            return

        tls_enabled = all(self.tls.get_tls_files())
        if self.model.relations.get("certificates", []) and not tls_enabled:
            logger.debug(
                "pgbouncer_pebble_ready: Deferring as certificates files are not yet populated for existing certificates relation"
            )
            self.unit.status = WaitingStatus("Waiting for certificates")
            event.defer()
            return
        # in case of pod restart
        elif tls_enabled:
            self.push_tls_files_to_workload(False)

        pebble_layer = self._pgbouncer_layer()
        container.add_layer(PGB, pebble_layer, combine=True)
        container.replan()

        self.update_status()

        self.unit.set_workload_version(self.version)

        # Update postgres endpoints in config to match the current state of the charm.
        self.update_postgres_endpoints(reload_pgbouncer=True)

    def _on_config_changed(self, event: ConfigChangedEvent) -> None:
        """Handle changes in configuration.

        Deferrals:
            - If pgb config is unavailable
            - If reloading the pgbouncer pebble service throws a ConnectionError (Implying that
              the pebble service is not yet ready)
        """
        if not self.unit.is_leader():
            return

        try:
            config = self.read_pgb_config()
        except FileNotFoundError as err:
            config_err_msg = f"Unable to read config, error: {err}"
            logger.warning(config_err_msg)
            self.unit.status = WaitingStatus(config_err_msg)
            event.defer()
            return

        config["pgbouncer"]["pool_mode"] = self.config["pool_mode"]
        config.set_max_db_connection_derivatives(
            self.config["max_db_connections"],
            self._cores,
        )
        if config["pgbouncer"]["listen_port"] != self.config["listen_port"]:
            # This emits relation-changed events to every client relation, so only do it when
            # necessary
            self.update_client_connection_info(self.config["listen_port"])
            config["pgbouncer"]["listen_port"] = self.config["listen_port"]

        self.render_pgb_config(config)
        try:
            if self.check_pgb_running():
                self.reload_pgbouncer()
        except ConnectionError:
            event.defer()

    def _pgbouncer_layer(self) -> Layer:
        """Returns a default pebble config layer for the pgbouncer container.

        Since PgBouncer is single-threaded, we auto-generate multiple pgbouncer services to make
        use of all the available cpu cores on a unit. This necessitates that we have separate
        directories for each instance, since otherwise pidfiles and logfiles will conflict. Ports
        are reused by setting "so_reuseport=1" in the pgbouncer config. This is enabled by default
        in pgb.DEFAULT_CONFIG.

        When viewing logs (including exporting them to COS), use the pebble service logs, rather
        than viewing individual logfiles.

        Returns:
            A pebble configuration layer for as many charm services as there are available CPU
            cores
        """
        pebble_services = {
            "logrotate": {
                "command": "sh -c 'logrotate -v /etc/logrotate.conf; sleep 5'",
                "startup": "enabled",
                "backoff-delay": "24h",
                "backoff-factor": 1,
                "override": "replace",
                "after": [service["name"] for service in self._services],
            },
            self._metrics_service: self._generate_monitoring_service(self.backend.postgres),
        }
        for service in self._services:
            pebble_services[service["name"]] = {
                "summary": f"pgbouncer service {service['id']}",
                "user": PG_USER,
                "group": PG_GROUP,
                # -R flag reuses sockets on restart
                "command": f"pgbouncer -R {service['ini_path']}",
                "startup": "enabled",
                "override": "replace",
            }
        return Layer(
            {
                "summary": "pgbouncer layer",
                "description": "pebble config layer for pgbouncer",
                "services": pebble_services,
            }
        )

    def _on_start(self, _) -> None:
        """Re-render the auth file, which is lost if the host machine is restarted."""
        self.render_auth_file_if_available()

    def render_auth_file_if_available(self):
        """Render the auth file if it's available in the secret store."""
        if auth_file := self.get_secret("app", AUTH_FILE_DATABAG_KEY):
            self.render_auth_file(auth_file)

    def _on_update_status(self, _) -> None:
        """Update Status hook.

        Sets BlockedStatus if we have no backend database; if we can't connect to a backend, this
        charm serves no purpose.
        """
        self.update_status()

        self.peers.update_leader()

        # Update relation connection information. This is necessary because we don't receive any
        # information when the leader is removed, but we still need to have up-to-date connection
        # information in all the relation databags.
        self.update_client_connection_info()

    def update_status(self):
        """Health check to update pgbouncer status based on charm state."""
        if self.backend.postgres is None:
            self.unit.status = BlockedStatus("waiting for backend database relation to initialise")
            return

        if not self.backend.ready:
            self.unit.status = BlockedStatus("backend database relation not ready")
            return

        if self.unit.status.message == EXTENSIONS_BLOCKING_MESSAGE:
            return

        try:
            if self.check_pgb_running():
                self.unit.status = ActiveStatus()
        except ConnectionError:
            not_running = "pgbouncer not running"
            logger.error(not_running)
            self.unit.status = WaitingStatus(not_running)

    def _on_upgrade_charm(self, _) -> None:
        """Re-render the auth file, which is lost in a pod reschedule."""
        self.render_auth_file_if_available()

    def reload_pgbouncer(self) -> None:
        """Reloads pgbouncer application.

        Pgbouncer will not apply configuration changes without reloading, so this must be called
        after each time config files are changed.

        Raises:
            ops.pebble.ConnectionError if pgb service isn't accessible
        """
        logger.info("reloading pgbouncer application")

        pgb_container = self.unit.get_container(PGB)
        pebble_services = pgb_container.get_services()
        for service in self._services:
            if service["name"] not in pebble_services.keys():
                # pebble_ready event hasn't fired so pgbouncer has not been added to pebble config
                raise ConnectionError
            pgb_container.restart(service["name"])

        self.check_pgb_running()

    def _generate_monitoring_service(self, enabled: bool = True) -> Dict[str, str]:
        if enabled:
            stats_password = self.get_secret(APP_SCOPE, MONITORING_PASSWORD_KEY)
            command = (
                f'pgbouncer_exporter --web.listen-address=:{METRICS_PORT} --pgBouncer.connectionString="'
                f'postgres://{self.backend.stats_user}:{stats_password}@localhost:{self.config["listen_port"]}/pgbouncer?sslmode=disable"'
            )
            startup = "enabled"
        else:
            command = "true"
            startup = "disabled"
        return {
            "override": "replace",
            "summary": "postgresql metrics exporter",
            "after": [service["name"] for service in self._services],
            "user": PG_USER,
            "group": PG_GROUP,
            "command": command,
            "startup": startup,
        }

    def toggle_monitoring_layer(self, enabled: bool) -> None:
        """Starts or stops the monitoring service."""
        pebble_layer = Layer(
            {"services": {self._metrics_service: self._generate_monitoring_service(enabled)}}
        )
        pgb_container = self.unit.get_container(PGB)
        pgb_container.add_layer(PGB, pebble_layer, combine=True)
        if enabled:
            pgb_container.replan()
        else:
            pgb_container.stop(self._metrics_service)
        self.check_pgb_running()

    def check_pgb_running(self):
        """Checks that pgbouncer pebble service is running, and updates status accordingly."""
        pgb_container_unavailable = "PgBouncer container currently unavailable"
        pgb_container = self.unit.get_container(PGB)
        if not pgb_container.can_connect():
            self.unit.status = BlockedStatus(pgb_container_unavailable)
            logger.error(pgb_container_unavailable)
            return False

        pebble_services = pgb_container.get_services()

        services = [service["name"] for service in self._services]
        if self.backend.ready:
            services.append(self._metrics_service)

        for service in services:
            if service not in pebble_services.keys():
                # pebble_ready event hasn't fired so pgbouncer layer has not been added to pebble
                raise ConnectionError
            pgb_service_status = pgb_container.get_services().get(service).current
            if pgb_service_status != ServiceStatus.ACTIVE:
                pgb_not_running = f"PgBouncer service {service} not running: service status = {pgb_service_status}"
                self.unit.status = BlockedStatus(pgb_not_running)
                logger.error(pgb_not_running)
                return False

        return True

    def get_hostname_by_unit(self, unit_name: str) -> str:
        """Create a DNS name for a PgBouncer unit.

        Args:
            unit_name: the juju unit name, e.g. "pgbouncer-k8s/1".

        Returns:
            A string representing the hostname of the PgBouncer unit.
        """
        unit_id = unit_name.split("/")[1]
        return f"{self.app.name}-{unit_id}.{self.app.name}-endpoints"

    def _normalize_secret_key(self, key: str) -> str:
        new_key = key.replace("_", "-")
        new_key = new_key.strip("-")

        return new_key

    def _scope_obj(self, scope: str):
        if scope == APP_SCOPE:
            return self.framework.model.app
        if scope == UNIT_SCOPE:
            return self.framework.model.unit

    def _juju_secrets_get(self, scope: str) -> Optional[bool]:
        """Helper function to get Juju secret."""
        if scope == UNIT_SCOPE:
            peer_data = self.peers.unit_databag
        else:
            peer_data = self.peers.app_databag

        if not peer_data.get(SECRET_INTERNAL_LABEL):
            return

        if SECRET_CACHE_LABEL not in self.secrets[scope]:
            for attempt in Retrying(stop=stop_after_attempt(3), wait=wait_fixed(1), reraise=True):
                with attempt:
                    try:
                        # NOTE: Secret contents are not yet available!
                        secret = self.model.get_secret(id=peer_data[SECRET_INTERNAL_LABEL])
                    except SecretNotFoundError as e:
                        logging.debug(
                            f"No secret found for ID {peer_data[SECRET_INTERNAL_LABEL]}, {e}"
                        )
                        return

            logging.debug(f"Secret {peer_data[SECRET_INTERNAL_LABEL]} downloaded")

            # We keep the secret object around -- needed when applying modifications
            self.secrets[scope][SECRET_LABEL] = secret

            # We retrieve and cache actual secret data for the lifetime of the event scope
            self.secrets[scope][SECRET_CACHE_LABEL] = secret.get_content()

        return bool(self.secrets[scope].get(SECRET_CACHE_LABEL))

    def _juju_secret_get_key(self, scope: str, key: str) -> Optional[str]:
        if not key:
            return

        key = SECRET_KEY_OVERRIDES.get(key, self._normalize_secret_key(key))

        if self._juju_secrets_get(scope):
            secret_cache = self.secrets[scope].get(SECRET_CACHE_LABEL)
            if secret_cache:
                secret_data = secret_cache.get(key)
                if secret_data and secret_data != SECRET_DELETED_LABEL:
                    logging.debug(f"Getting secret {scope}:{key}")
                    return secret_data
        logging.debug(f"No value found for secret {scope}:{key}")

    def get_secret(self, scope: str, key: str) -> Optional[str]:
        """Get secret from the secret storage."""
        if scope not in [APP_SCOPE, UNIT_SCOPE]:
            raise RuntimeError("Unknown secret scope.")

        if scope == UNIT_SCOPE:
            result = self.peers.unit_databag.get(key, None)
        else:
            result = self.peers.app_databag.get(key, None)

        # TODO change upgrade to switch to secrets once minor version upgrades is done
        if result:
            return result

        juju_version = JujuVersion.from_environ()
        if juju_version.has_secrets:
            return self._juju_secret_get_key(scope, key)

    def _juju_secret_set(self, scope: str, key: str, value: str) -> str:
        """Helper function setting Juju secret."""
        if scope == UNIT_SCOPE:
            peer_data = self.peers.unit_databag
        else:
            peer_data = self.peers.app_databag
        self._juju_secrets_get(scope)

        key = SECRET_KEY_OVERRIDES.get(key, self._normalize_secret_key(key))

        secret = self.secrets[scope].get(SECRET_LABEL)

        # It's not the first secret for the scope, we can re-use the existing one
        # that was fetched in the previous call
        if secret:
            secret_cache = self.secrets[scope][SECRET_CACHE_LABEL]

            if secret_cache.get(key) == value:
                logging.debug(f"Key {scope}:{key} has this value defined already")
            else:
                secret_cache[key] = value
                try:
                    secret.set_content(secret_cache)
                except OSError as error:
                    logging.error(
                        f"Error in attempt to set {scope}:{key}. "
                        f"Existing keys were: {list(secret_cache.keys())}. {error}"
                    )
                logging.debug(f"Secret {scope}:{key} was {key} set")

        # We need to create a brand-new secret for this scope
        else:
            scope_obj = self._scope_obj(scope)

            secret = scope_obj.add_secret({key: value})
            if not secret:
                raise RuntimeError(f"Couldn't set secret {scope}:{key}")

            self.secrets[scope][SECRET_LABEL] = secret
            self.secrets[scope][SECRET_CACHE_LABEL] = {key: value}
            logging.debug(f"Secret {scope}:{key} published (as first). ID: {secret.id}")
            peer_data.update({SECRET_INTERNAL_LABEL: secret.id})

        return self.secrets[scope][SECRET_LABEL].id

    def set_secret(self, scope: str, key: str, value: Optional[str]) -> Optional[str]:
        """Set secret from the secret storage."""
        if scope not in [APP_SCOPE, UNIT_SCOPE]:
            raise RuntimeError("Unknown secret scope.")

        if not value:
            return self.remove_secret(scope, key)

        juju_version = JujuVersion.from_environ()

        if juju_version.has_secrets:
            self._juju_secret_set(scope, key, value)
            return
        if scope == UNIT_SCOPE:
            self.peers.unit_databag.update({key: value})
        else:
            self.peers.app_databag.update({key: value})

    def _juju_secret_remove(self, scope: str, key: str) -> None:
        """Remove a Juju 3.x secret."""
        self._juju_secrets_get(scope)

        key = SECRET_KEY_OVERRIDES.get(key, self._normalize_secret_key(key))

        secret = self.secrets[scope].get(SECRET_LABEL)
        if not secret:
            logging.error(f"Secret {scope}:{key} wasn't deleted: no secrets are available")
            return

        secret_cache = self.secrets[scope].get(SECRET_CACHE_LABEL)
        if not secret_cache or key not in secret_cache:
            logging.error(f"No secret {scope}:{key}")
            return

        secret_cache[key] = SECRET_DELETED_LABEL
        secret.set_content(secret_cache)
        logging.debug(f"Secret {scope}:{key}")

    def remove_secret(self, scope: str, key: str) -> None:
        """Removing a secret."""
        if scope not in [APP_SCOPE, UNIT_SCOPE]:
            raise RuntimeError("Unknown secret scope.")

        juju_version = JujuVersion.from_environ()
        if juju_version.has_secrets:
            return self._juju_secret_remove(scope, key)
        if scope == UNIT_SCOPE:
            del self.peers.unit_databag[key]
        else:
            del self.peers.app_databag[key]

    def push_tls_files_to_workload(self, update_config: bool = True) -> bool:
        """Uploads TLS files to the workload container."""
        key, ca, cert = self.tls.get_tls_files()
        if key is not None:
            self.push_file(
                f"{PGB_DIR}/{TLS_KEY_FILE}",
                key,
                0o400,
            )
        if ca is not None:
            self.push_file(
                f"{PGB_DIR}/{TLS_CA_FILE}",
                ca,
                0o400,
            )
        if cert is not None:
            self.push_file(
                f"{PGB_DIR}/{TLS_CERT_FILE}",
                cert,
                0o400,
            )
        if update_config:
            return self.update_config()
        return True

    def update_config(self) -> bool:
        """Updates PgBouncer config file based on the existence of the TLS files."""
        try:
            config = self.read_pgb_config()
        except FileNotFoundError as err:
            logger.warning(f"update_config: Unable to read config, error: {err}")
            return False

        if all(self.tls.get_tls_files()):
            config["pgbouncer"]["client_tls_key_file"] = f"{PGB_DIR}/{TLS_KEY_FILE}"
            config["pgbouncer"]["client_tls_ca_file"] = f"{PGB_DIR}/{TLS_CA_FILE}"
            config["pgbouncer"]["client_tls_cert_file"] = f"{PGB_DIR}/{TLS_CERT_FILE}"
            config["pgbouncer"]["client_tls_sslmode"] = "prefer"
        else:
            # cleanup tls keys if present
            config["pgbouncer"].pop("client_tls_key_file", None)
            config["pgbouncer"].pop("client_tls_cert_file", None)
            config["pgbouncer"].pop("client_tls_ca_file", None)
            config["pgbouncer"].pop("client_tls_sslmode", None)
        self.render_pgb_config(config, True)

        return True

    # =============================
    #  File Management
    #  TODO: extract into new file
    # =============================

    def push_file(self, path, file_contents, perms):
        """Pushes file_contents to path, with the given permissions."""
        pgb_container = self.unit.get_container(PGB)
        if not pgb_container.can_connect():
            logger.warning("unable to connect to container")
            self.unit.status = WaitingStatus(
                "Unable to push config to container - container unavailable."
            )
            return

        pgb_container.push(
            path,
            file_contents,
            user=PG_USER,
            group=PG_USER,
            permissions=perms,
            make_dirs=True,
        )

    def _read_file(self, filepath: str) -> str:
        """Reads file from pgbouncer container as a string.

        Args:
            filepath: the filepath to be read

        Returns:
            A string containing the file located at the given filepath.

        Raises:
            FileNotFoundError: if there is no file at the given path.
        """
        pgb_container = self.unit.get_container(PGB)
        if not pgb_container.can_connect():
            inaccessible = f"pgbouncer container not accessible, cannot find {filepath}"
            logger.error(inaccessible)
            raise FileNotFoundError(inaccessible)

        try:
            file_contents = pgb_container.pull(filepath).read()
        except FileNotFoundError as e:
            raise e
        except PathError as e:
            raise FileNotFoundError(str(e))
        return file_contents

    def delete_file(self, path):
        """Deletes the file at `path`."""
        pgb_container = self.unit.get_container(PGB)
        if not pgb_container.can_connect():
            logger.warning("unable to connect to container")
            self.unit.status = WaitingStatus(
                "Unable to delete file from container - container unavailable."
            )
            return

        pgb_container.remove_path(path)

    def read_pgb_config(self) -> PgbConfig:
        """Get config object from pgbouncer.ini file stored on container.

        Returns:
            PgbConfig object containing pgbouncer config.

        Raises:
            FileNotFoundError when the config can't be found at INI_PATH, such as if this is called
            before the charm has started.
        """
        return pgb.PgbConfig(self._read_file(INI_PATH))

    def render_pgb_config(self, config: PgbConfig, reload_pgbouncer=False) -> None:
        """Generate pgbouncer.ini from juju config and deploy it to the container.

        Every time the config is rendered, `peers.update_cfg` is called. This updates the config in
        the peer databag if this unit is the leader, propagating the config file to all units,
        which will then update their local config, so each unit isn't figuring out its own config
        constantly. This is valuable because the leader unit is the only unit that can read app
        databags, so this information would have to be propagated to peers anyway. Therefore, it's
        most convenient to have a single source of truth for the whole config.

        Args:
            config: PgbConfig object containing pgbouncer config.
            reload_pgbouncer: A boolean defining whether or not to reload the pgbouncer application
                in the container. When config files are updated, pgbouncer must be restarted for
                the changes to take effect. However, these config updates can be done in batches,
                minimising the amount of necessary restarts.
        """
        try:
            if config == self.read_pgb_config():
                # Skip updating config if it's exactly the same as the existing config.
                return
        except FileNotFoundError:
            # config doesn't exist on local filesystem, so update it.
            pass

        self.peers.update_cfg(config)

        perm = 0o400
        for service in self._services:
            s_config = pgb.PgbConfig(config)
            s_config[PGB]["unix_socket_dir"] = service["dir"]
            s_config[PGB]["logfile"] = f"{service['log_dir']}/pgbouncer.log"
            s_config[PGB]["pidfile"] = f"{service['dir']}/pgbouncer.pid"
            self.push_file(service["ini_path"], s_config.render(), perm)
        self.push_file(INI_PATH, config.render(), perm)
        logger.info("pushed new pgbouncer.ini config files to pgbouncer container")

        if reload_pgbouncer:
            self.reload_pgbouncer()

    def read_auth_file(self) -> str:
        """Gets the auth file from the pgbouncer container filesystem."""
        return self._read_file(AUTH_FILE_PATH)

    def render_auth_file(self, auth_file: str, reload_pgbouncer=False):
        """Renders the given auth_file to the correct location."""
        self.push_file(AUTH_FILE_PATH, auth_file, 0o400)
        logger.info("pushed new auth file to pgbouncer container")

        self.peers.update_auth_file(auth_file)

        if reload_pgbouncer:
            self.reload_pgbouncer()

    # =====================
    #  Relation Utilities
    # =====================

    def update_client_connection_info(self, port: Optional[str] = None):
        """Update connection info in client relations.

        TODO rename
        """
        # Skip updates if backend.postgres doesn't exist yet.
        if not self.backend.postgres:
            return
        # if not self.backend.postgres.ready:
        #     return

        if not port:
            port = self.config["listen_port"]

        for relation in self.model.relations.get("db", []):
            self.legacy_db_relation.update_connection_info(relation, port)

        for relation in self.model.relations.get("db-admin", []):
            self.legacy_db_admin_relation.update_connection_info(relation, port)

        for relation in self.model.relations.get(CLIENT_RELATION_NAME, []):
            self.client_relation.update_connection_info(relation)

    def update_postgres_endpoints(self, reload_pgbouncer=False):
        """Update postgres endpoints in relation config values.

        TODO rename

        Raises:
            ops.pebble.ConnectionError if we can't connect to the pebble container.
        """
        # Skip updates if backend.postgres doesn't exist yet.
        if not self.backend.postgres or not self.unit.is_leader():
            return

        for relation in self.model.relations.get("db", []):
            self.legacy_db_relation.update_postgres_endpoints(relation, reload_pgbouncer=False)

        for relation in self.model.relations.get("db-admin", []):
            self.legacy_db_admin_relation.update_postgres_endpoints(
                relation, reload_pgbouncer=False
            )

        for relation in self.model.relations.get(CLIENT_RELATION_NAME, []):
            self.client_relation.update_postgres_endpoints(relation, reload_pgbouncer=False)

        if reload_pgbouncer:
            self.reload_pgbouncer()

    @property
    def unit_pod_hostname(self, name="") -> str:
        """Creates the pod hostname from its name."""
        return socket.getfqdn(name)

    @property
    def leader_hostname(self) -> str:
        """Gets leader hostname."""
        return self.peers.leader_hostname

    @property
    def _has_blocked_status(self) -> bool:
        """Returns whether the unit is in a blocked state."""
        return isinstance(self.unit.status, BlockedStatus)


if __name__ == "__main__":
    main(PgBouncerK8sCharm)<|MERGE_RESOLUTION|>--- conflicted
+++ resolved
@@ -26,11 +26,8 @@
 from tenacity import Retrying, stop_after_attempt, wait_fixed
 
 from constants import (
-<<<<<<< HEAD
     APP_SCOPE,
-=======
     AUTH_FILE_DATABAG_KEY,
->>>>>>> 2bafa6e5
     AUTH_FILE_PATH,
     CLIENT_RELATION_NAME,
     EXTENSIONS_BLOCKING_MESSAGE,
@@ -302,7 +299,7 @@
 
     def render_auth_file_if_available(self):
         """Render the auth file if it's available in the secret store."""
-        if auth_file := self.get_secret("app", AUTH_FILE_DATABAG_KEY):
+        if auth_file := self.get_secret(APP_SCOPE, AUTH_FILE_DATABAG_KEY):
             self.render_auth_file(auth_file)
 
     def _on_update_status(self, _) -> None:
