--- conflicted
+++ resolved
@@ -15,24 +15,10 @@
 from ops.charm import CharmBase, ConfigChangedEvent, PebbleReadyEvent
 from ops.framework import StoredState
 from ops.main import main
-<<<<<<< HEAD
 from ops.model import ActiveStatus, MaintenanceStatus, WaitingStatus
 from ops.pebble import Layer, PathError
 
 from relations.backend_db_admin import BackendDbAdminRequires
-=======
-from ops.model import (
-    ActiveStatus,
-    BlockedStatus,
-    MaintenanceStatus,
-    Relation,
-    WaitingStatus,
-)
-from ops.pebble import Layer, PathError
-
-from relations.backend_database import RELATION_NAME as BACKEND_RELATION_NAME
-from relations.backend_database import BackendDatabaseRequires
->>>>>>> b8bccdbd
 
 logger = logging.getLogger(__name__)
 
@@ -86,20 +72,12 @@
             return
 
         try:
-<<<<<<< HEAD
             config = self._read_pgb_config()
         except (FileNotFoundError, PathError):
             logger.debug("pgbouncer config not rendered yet.")
             event.defer()
             return
-=======
-            config = self.read_pgb_config()
-        except FileNotFoundError:
-            self.unit.status = WaitingStatus("waiting for pgbouncer install hook to finish")
-            event.defer()
-            return
-
->>>>>>> b8bccdbd
+        
         config["pgbouncer"]["pool_mode"] = self.config["pool_mode"]
         config.set_max_db_connection_derivatives(
             self.config["max_db_connections"],
@@ -209,16 +187,12 @@
             FileNotFoundError when the config at INI_PATH isn't available, such as if this is
             called before the charm has finished installing.
         """
-<<<<<<< HEAD
         try:
             config = self._read_file(INI_PATH)
             return pgb.PgbConfig(config)
         except (FileNotFoundError, PathError) as e:
             logger.error("pgbouncer config not found")
             raise e
-=======
-        return PgbConfig(self._read_file(INI_PATH))
->>>>>>> b8bccdbd
 
     def _render_userlist(self, userlist: Dict, reload_pgbouncer: bool = False) -> None:
         """Generate userlist.txt from the given userlist dict, and deploy it to the container.
