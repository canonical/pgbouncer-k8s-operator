--- conflicted
+++ resolved
@@ -23,30 +23,9 @@
 
   run-test:
     name: Run lint, unit, and integration tests
-    runs-on: ubuntu-latest
-    uses: ./.github/workflows/ci.yaml
-
-<<<<<<< HEAD
-=======
-  integration-test:
-    name: Integration tests
     needs:
       - lib-check
-      - lint
-      - unit-test
-    runs-on: ubuntu-latest
-    steps:
-      - name: Checkout
-        uses: actions/checkout@v2
-      - name: Setup operator environment
-        uses: charmed-kubernetes/actions-operator@main
-        with:
-          provider: microk8s
-          # This is needed until https://bugs.launchpad.net/juju/+bug/1977582 is fixed.
-          bootstrap-options: "--agent-version 2.9.29"
-      - name: Run integration tests
-        run: tox -e integration
->>>>>>> 8a6ca730
+    uses: ./.github/workflows/ci.yaml
 
   release-to-charmhub:
     name: Release to CharmHub
