# Copyright 2022 Canonical Ltd.
# See LICENSE file for licensing details.
name: Tests

concurrency:
  group: ${{ github.workflow }}-${{ github.ref }}
  cancel-in-progress: true

on:
  pull_request:
    paths-ignore:
      - '.gitignore'
      - '.jujuignore'
      - 'LICENSE'
      - '**.md'
      - .github/renovate.json5
  schedule:
    - cron: '53 0 * * *' # Daily at 00:53 UTC
  # Triggered on push to branch "main" by .github/workflows/release.yaml
  workflow_call:

jobs:
  lint:
    name: Lint
    uses: canonical/data-platform-workflows/.github/workflows/lint.yaml@v16.2.0

  unit-test:
    name: Unit test charm
    runs-on: ubuntu-latest
    timeout-minutes: 5
    steps:
      - name: Checkout
        uses: actions/checkout@v4
      - name: Install tox & poetry
        run: |
          pipx install tox
          pipx install poetry
      - name: Run tests
        run: tox run -e unit
      - name: Upload Coverage to Codecov
        uses: codecov/codecov-action@v4
        env:
          CODECOV_TOKEN: ${{ secrets.CODECOV_TOKEN }}

  build:
    name: Build charm
    uses: canonical/data-platform-workflows/.github/workflows/build_charm.yaml@v16.2.0
    with:
      cache: true

  integration-test:
    strategy:
      fail-fast: false
      matrix:
        juju:
          - agent: 2.9.49  # renovate: juju-agent-pin-minor
            libjuju: ==2.9.49.0  # renovate: latest libjuju 2
<<<<<<< HEAD
            allure: false
          - agent: 3.1.8  # renovate: juju-agent-pin-minor
            allure: true
    name: Integration test charm | ${{ matrix.juju.agent }}
=======
            allure_on_amd64: false
          - agent: 3.1.8  # renovate: latest juju 3
            allure_on_amd64: true
        architecture:
          - amd64
        include:
          - juju:
              agent: 3.1.8  # renovate: latest juju 3
              allure_on_amd64: true
            architecture: arm64
    name: Integration test charm | ${{ matrix.juju.agent }} | ${{ matrix.architecture }}
>>>>>>> 030de60f
    needs:
      - lint
      - unit-test
      - build
    uses: canonical/data-platform-workflows/.github/workflows/integration_test_charm.yaml@v16.2.0
    with:
      artifact-prefix: ${{ needs.build.outputs.artifact-prefix }}
      architecture: ${{ matrix.architecture }}
      cloud: microk8s
      microk8s-snap-channel: 1.30-strict/stable  # renovate: latest microk8s
      juju-agent-version: ${{ matrix.juju.agent }}
      libjuju-version-constraint: ${{ matrix.juju.libjuju }}
      _beta_allure_report: ${{ matrix.juju.allure_on_amd64 && matrix.architecture == 'amd64' }}
    permissions:
      contents: write  # Needed for Allure Report beta<|MERGE_RESOLUTION|>--- conflicted
+++ resolved
@@ -55,12 +55,6 @@
         juju:
           - agent: 2.9.49  # renovate: juju-agent-pin-minor
             libjuju: ==2.9.49.0  # renovate: latest libjuju 2
-<<<<<<< HEAD
-            allure: false
-          - agent: 3.1.8  # renovate: juju-agent-pin-minor
-            allure: true
-    name: Integration test charm | ${{ matrix.juju.agent }}
-=======
             allure_on_amd64: false
           - agent: 3.1.8  # renovate: latest juju 3
             allure_on_amd64: true
@@ -68,11 +62,10 @@
           - amd64
         include:
           - juju:
-              agent: 3.1.8  # renovate: latest juju 3
+              agent: 3.1.8  # renovate: juju-agent-pin-minor
               allure_on_amd64: true
             architecture: arm64
     name: Integration test charm | ${{ matrix.juju.agent }} | ${{ matrix.architecture }}
->>>>>>> 030de60f
     needs:
       - lint
       - unit-test
