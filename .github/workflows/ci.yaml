name: Tests
on:
  push:
    branches:
      - main
  pull_request:
  workflow_dispatch:

jobs:
  lint:
    name: Lint
    runs-on: ubuntu-latest
    steps:
      - name: Checkout
        uses: actions/checkout@v2
      - name: Install dependencies
        run: python -m pip install tox
      - name: Run linters
        run: tox -e lint
  unit-test:
    name: Unit tests
    runs-on: ubuntu-latest
    steps:
      - name: Checkout
        uses: actions/checkout@v2
      - name: Install dependencies
        run: python -m pip install tox
      - name: Run tests
        run: tox -e unit
  integration-test-microk8s:
    name: Integration tests (microk8s)
    runs-on: ubuntu-latest
    steps:
      - name: Checkout
        uses: actions/checkout@v2
      - name: Setup operator environment
      # This part sets the model name to "testing" (used in test run and logdump)
        uses: charmed-kubernetes/actions-operator@main
        with:
          provider: microk8s
      - name: Run integration tests
<<<<<<< HEAD
        # set a predictable model name so it can be consumed by charm-logdump-action
=======
>>>>>>> 0cc64629
        run: tox -e integration
      - name: Dump logs
        uses: canonical/charm-logdump-action@main
        if: failure()
        with:
<<<<<<< HEAD
          app: pgbouncer-k8s-operator
=======
          app: pgbouncer-k8s-operator
>>>>>>> 0cc64629
<|MERGE_RESOLUTION|>--- conflicted
+++ resolved
@@ -39,17 +39,9 @@
         with:
           provider: microk8s
       - name: Run integration tests
-<<<<<<< HEAD
-        # set a predictable model name so it can be consumed by charm-logdump-action
-=======
->>>>>>> 0cc64629
         run: tox -e integration
       - name: Dump logs
         uses: canonical/charm-logdump-action@main
         if: failure()
         with:
-<<<<<<< HEAD
-          app: pgbouncer-k8s-operator
-=======
-          app: pgbouncer-k8s-operator
->>>>>>> 0cc64629
+          app: pgbouncer-k8s-operator