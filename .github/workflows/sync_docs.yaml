# Copyright 2024 Canonical Ltd.
# See LICENSE file for licensing details.
name: Sync docs from Discourse

on:
  workflow_dispatch:
  schedule:
    - cron: 20 01 * * *

jobs:
  sync-docs:
    name: Sync docs from Discourse
<<<<<<< HEAD
    uses: canonical/data-platform-workflows/.github/workflows/sync_docs.yaml@v20.0.0
    with:
      reviewers: a-velasco,izmalk
=======
    uses: canonical/data-platform-workflows/.github/workflows/sync_docs.yaml@v20.0.1
    secrets:
      discourse-api-user: ${{ secrets.DISCOURSE_API_USERNAME }}
      discourse-api-key: ${{ secrets.DISCOURSE_API_KEY }}
>>>>>>> d7f44f05
    permissions:
      contents: write  # Needed to push branch & tag
      pull-requests: write  # Needed to create PR<|MERGE_RESOLUTION|>--- conflicted
+++ resolved
@@ -10,16 +10,9 @@
 jobs:
   sync-docs:
     name: Sync docs from Discourse
-<<<<<<< HEAD
-    uses: canonical/data-platform-workflows/.github/workflows/sync_docs.yaml@v20.0.0
+    uses: canonical/data-platform-workflows/.github/workflows/sync_docs.yaml@v20.0.1
     with:
       reviewers: a-velasco,izmalk
-=======
-    uses: canonical/data-platform-workflows/.github/workflows/sync_docs.yaml@v20.0.1
-    secrets:
-      discourse-api-user: ${{ secrets.DISCOURSE_API_USERNAME }}
-      discourse-api-key: ${{ secrets.DISCOURSE_API_KEY }}
->>>>>>> d7f44f05
     permissions:
       contents: write  # Needed to push branch & tag
       pull-requests: write  # Needed to create PR