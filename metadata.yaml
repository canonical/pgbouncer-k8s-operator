# Copyright 2022 Canonical Ltd.
# See LICENSE file for licensing details.

name: pgbouncer-k8s-operator
display-name: |
  PgBouncer Kubernetes Operator
description: |
  Lightweight connection pooler for PostgreSQL.
summary: |
  The aim of pgbouncer is to lower the performance impact of opening new connections to PostgreSQL. For more information, see https://www.pgbouncer.org/usage.html
website: |
  https://www.pgbouncer.org/
source: |
<<<<<<< HEAD
  https://github.com/canonical/pgbouncer-operator
issues: |
  https://github.com/canonical/pgbouncer-operator/issues
=======
  https://github.com/canonical/pgbouncer-k8s-operator
issues: |
  https://github.com/canonical/pgbouncer-k8s-operator/issues
>>>>>>> 74634d84
maintainers:
  "Will Fitch <will.fitch@canonical.com>"

containers:
  pgbouncer:
    resource: pgbouncer-image

resources:
  pgbouncer-image:
    type: oci-image
    description: OCI image for pgbouncer
<<<<<<< HEAD
    # currently this uses a local build of https://github.com/canonical/pgbouncer-container - see
    # CONTRIBUTING.md for instructions.
    upstream-source: pgbouncer:0.8
    local-source: pgbouncer:0.8
=======
    # currently this uses a local build of https://github.com/canonical/pgbouncer-container - see CONTRIBUTING.md for instructions.
    upstream-source: pgbouncer:local
    local-source: pgbouncer:local
>>>>>>> 74634d84
<|MERGE_RESOLUTION|>--- conflicted
+++ resolved
@@ -11,15 +11,9 @@
 website: |
   https://www.pgbouncer.org/
 source: |
-<<<<<<< HEAD
-  https://github.com/canonical/pgbouncer-operator
-issues: |
-  https://github.com/canonical/pgbouncer-operator/issues
-=======
   https://github.com/canonical/pgbouncer-k8s-operator
 issues: |
   https://github.com/canonical/pgbouncer-k8s-operator/issues
->>>>>>> 74634d84
 maintainers:
   "Will Fitch <will.fitch@canonical.com>"
 
@@ -31,13 +25,6 @@
   pgbouncer-image:
     type: oci-image
     description: OCI image for pgbouncer
-<<<<<<< HEAD
-    # currently this uses a local build of https://github.com/canonical/pgbouncer-container - see
-    # CONTRIBUTING.md for instructions.
-    upstream-source: pgbouncer:0.8
-    local-source: pgbouncer:0.8
-=======
     # currently this uses a local build of https://github.com/canonical/pgbouncer-container - see CONTRIBUTING.md for instructions.
     upstream-source: pgbouncer:local
-    local-source: pgbouncer:local
->>>>>>> 74634d84
+    local-source: pgbouncer:local