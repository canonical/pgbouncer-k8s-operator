--- conflicted
+++ resolved
@@ -15,10 +15,7 @@
 
 METADATA = yaml.safe_load(Path("./metadata.yaml").read_text())
 PGB = METADATA["name"]
-<<<<<<< HEAD
-=======
 
->>>>>>> 0cc64629
 
 @pytest.mark.skip
 @pytest.mark.abort_on_fail
@@ -36,11 +33,7 @@
         )
         await ops_test.model.wait_for_idle(apps=[PGB], status="active", timeout=1000)
 
-<<<<<<< HEAD
 @pytest.mark.skip
-=======
-
->>>>>>> 0cc64629
 async def test_config_updates(ops_test: OpsTest):
     """Test updating charm config updates pgbouncer config."""
     # test that changing config updates relation data
