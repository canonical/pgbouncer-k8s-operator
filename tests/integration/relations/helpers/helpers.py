#!/usr/bin/env python3
# Copyright 2022 Canonical Ltd.
# See LICENSE file for licensing details.

import json
from typing import Dict

<<<<<<< HEAD
from charms.pgbouncer_k8s_operator.v0 import pgb
=======
from charms.pgbouncer_k8s.v0 import pgb
>>>>>>> 37708795
from pytest_operator.plugin import OpsTest
from tenacity import RetryError, Retrying, stop_after_delay, wait_fixed

PGB = "pgbouncer-k8s"


def get_backend_relation(ops_test: OpsTest):
    """Gets the backend-database relation used to connect pgbouncer to the backend."""
    for rel in ops_test.model.relations:
        if "pgbouncer-k8s" in rel.endpoints and "postgresql-k8s" in rel.endpoints:
            return rel

    return None


def get_legacy_relation_username(ops_test: OpsTest, relation_id: int):
    """Gets a username as it should be generated in the db and db-admin legacy relations."""
    app_name = ops_test.model.applications[PGB].name
    model_name = ops_test.model_name
    return f"{app_name}_user_id_{relation_id}_{model_name}".replace("-", "_")


async def get_unit_info(ops_test: OpsTest, unit_name: str) -> Dict:
    """Gets the databags from the given relation.

    Args:
        ops_test: ops_test testing instance
        unit_name: name of the unit

    Returns:
        A dict containing all unit information available to juju
    """
    get_databag = await ops_test.juju(
        "show-unit",
        unit_name,
        "--format=json",
    )
    return json.loads(get_databag[1])[unit_name]


async def get_app_relation_databag(ops_test: OpsTest, unit_name: str, relation_id: int) -> Dict:
    """Gets the app relation databag from the given relation.

    Juju show-unit command is backwards, so you have to pass the unit_name of the unit to which the
    data is presented, not the unit that presented the data.

    Args:
        ops_test: ops_test testing instance
        unit_name: name of the unit to which this databag is presented
        relation_id: id of the required relation

    Returns:
        App databag for the relation with the given ID, or None if nothing can be found.
    """
    unit_data = await get_unit_info(ops_test, unit_name)
    relations = unit_data["relation-info"]
    for relation in relations:
        if relation["relation-id"] == relation_id:
            return relation.get("application-data", None)

    return None


<<<<<<< HEAD
def get_backend_relation(ops_test: OpsTest):
    """Gets the backend-database relation used to connect pgbouncer to the backend."""
    for rel in ops_test.model.relations:
        if "pgbouncer-k8s-operator" in rel.endpoints and "postgresql-k8s" in rel.endpoints:
            return rel

    return None


async def get_unit_info(ops_test: OpsTest, unit_name: str) -> Dict:
    """Gets the databags from the given relation.

    Args:
        ops_test: ops_test testing instance
        unit_name: name of the unit

    Returns:
        A dict containing all unit information available to juju
    """
    get_databag = await ops_test.juju(
        "show-unit",
        unit_name,
        "--format=json",
    )
    return json.loads(get_databag[1])[unit_name]


async def get_app_relation_databag(ops_test: OpsTest, unit_name: str, relation_id: int) -> Dict:
    """Gets the app relation databag from the given relation.

    Juju show-unit command is backwards, so you have to pass the unit_name of the unit to which the
    data is presented, not the unit that presented the data.

    Args:
        ops_test: ops_test testing instance
        unit_name: name of the unit to which this databag is presented
        relation_id: id of the required relation

    Returns:
        App databag for the relation with the given ID, or None if nothing can be found.
    """
    unit_data = await get_unit_info(ops_test, unit_name)
    relations = unit_data["relation-info"]
    for relation in relations:
        if relation["relation-id"] == relation_id:
            return relation.get("application-data", None)

    return None


async def get_userlist(ops_test: OpsTest, unit_name: str) -> Dict[str, str]:
=======
async def get_userlist(ops_test: OpsTest) -> Dict[str, str]:
>>>>>>> 37708795
    """Gets pgbouncer userlist.txt from pgbouncer container."""
    cat_userlist = await ops_test.juju(
        "ssh",
        "--container",
        "pgbouncer",
<<<<<<< HEAD
        unit_name,
=======
        f"{PGB}/0",
>>>>>>> 37708795
        "cat",
        f"{pgb.PGB_DIR}/userlist.txt",
    )
    return pgb.parse_userlist(cat_userlist[1])


<<<<<<< HEAD
async def get_cfg(ops_test: OpsTest, unit_name) -> pgb.PgbConfig:
=======
async def get_cfg(ops_test: OpsTest) -> pgb.PgbConfig:
>>>>>>> 37708795
    """Gets pgbouncer config from pgbouncer container."""
    cat_cfg = await ops_test.juju(
        "ssh",
        "--container",
        "pgbouncer",
<<<<<<< HEAD
        unit_name,
=======
        f"{PGB}/0",
>>>>>>> 37708795
        "cat",
        f"{pgb.PGB_DIR}/pgbouncer.ini",
    )
    return pgb.PgbConfig(cat_cfg[1])


def wait_for_relation_joined_between(
    ops_test: OpsTest, endpoint_one: str, endpoint_two: str
) -> None:
    """Wait for relation to be be created before checking if it's waiting or idle.

    Args:
        ops_test: running OpsTest instance
        endpoint_one: one endpoint of the relation. Doesn't matter if it's provider or requirer.
        endpoint_two: the other endpoint of the relation.
    """
    try:
        for attempt in Retrying(stop=stop_after_delay(3 * 60), wait=wait_fixed(3)):
            with attempt:
                if new_relation_joined(ops_test, endpoint_one, endpoint_two):
                    break
    except RetryError:
        assert False, "New relation failed to join after 3 minutes."


def new_relation_joined(ops_test: OpsTest, endpoint_one: str, endpoint_two: str) -> bool:
    for rel in ops_test.model.relations:
        endpoints = [endpoint.name for endpoint in rel.endpoints]
        if endpoint_one in endpoints and endpoint_two in endpoints:
            return True
    return False


def wait_for_relation_removed_between(
    ops_test: OpsTest, endpoint_one: str, endpoint_two: str
) -> None:
    """Wait for relation to be removed before checking if it's waiting or idle.

    Args:
        ops_test: running OpsTest instance
        endpoint_one: one endpoint of the relation. Doesn't matter if it's provider or requirer.
        endpoint_two: the other endpoint of the relation.
    """
    try:
        for attempt in Retrying(stop=stop_after_delay(3 * 60), wait=wait_fixed(3)):
            with attempt:
                if relation_exited(ops_test, endpoint_one, endpoint_two):
                    break
    except RetryError:
        assert False, "Relation failed to exit after 3 minutes."


def relation_exited(ops_test: OpsTest, endpoint_one: str, endpoint_two: str) -> bool:
    for rel in ops_test.model.relations:
        endpoints = [endpoint.name for endpoint in rel.endpoints]
        if endpoint_one not in endpoints and endpoint_two not in endpoints:
            return True
    return False


async def scale_application(ops_test: OpsTest, application_name: str, scale: int) -> None:
    """Scale a given application to a specific unit count.
    Args:
        ops_test: The ops test framework instance
        application_name: The name of the application
        scale: The number of units to scale to
    """
    await ops_test.model.applications[application_name].scale(scale)
    await ops_test.model.wait_for_idle(
        apps=[application_name],
        status="active",
        timeout=1000,
        wait_for_exact_units=scale,
    )<|MERGE_RESOLUTION|>--- conflicted
+++ resolved
@@ -5,11 +5,7 @@
 import json
 from typing import Dict
 
-<<<<<<< HEAD
-from charms.pgbouncer_k8s_operator.v0 import pgb
-=======
 from charms.pgbouncer_k8s.v0 import pgb
->>>>>>> 37708795
 from pytest_operator.plugin import OpsTest
 from tenacity import RetryError, Retrying, stop_after_delay, wait_fixed
 
@@ -73,92 +69,26 @@
     return None
 
 
-<<<<<<< HEAD
-def get_backend_relation(ops_test: OpsTest):
-    """Gets the backend-database relation used to connect pgbouncer to the backend."""
-    for rel in ops_test.model.relations:
-        if "pgbouncer-k8s-operator" in rel.endpoints and "postgresql-k8s" in rel.endpoints:
-            return rel
-
-    return None
-
-
-async def get_unit_info(ops_test: OpsTest, unit_name: str) -> Dict:
-    """Gets the databags from the given relation.
-
-    Args:
-        ops_test: ops_test testing instance
-        unit_name: name of the unit
-
-    Returns:
-        A dict containing all unit information available to juju
-    """
-    get_databag = await ops_test.juju(
-        "show-unit",
-        unit_name,
-        "--format=json",
-    )
-    return json.loads(get_databag[1])[unit_name]
-
-
-async def get_app_relation_databag(ops_test: OpsTest, unit_name: str, relation_id: int) -> Dict:
-    """Gets the app relation databag from the given relation.
-
-    Juju show-unit command is backwards, so you have to pass the unit_name of the unit to which the
-    data is presented, not the unit that presented the data.
-
-    Args:
-        ops_test: ops_test testing instance
-        unit_name: name of the unit to which this databag is presented
-        relation_id: id of the required relation
-
-    Returns:
-        App databag for the relation with the given ID, or None if nothing can be found.
-    """
-    unit_data = await get_unit_info(ops_test, unit_name)
-    relations = unit_data["relation-info"]
-    for relation in relations:
-        if relation["relation-id"] == relation_id:
-            return relation.get("application-data", None)
-
-    return None
-
-
-async def get_userlist(ops_test: OpsTest, unit_name: str) -> Dict[str, str]:
-=======
 async def get_userlist(ops_test: OpsTest) -> Dict[str, str]:
->>>>>>> 37708795
     """Gets pgbouncer userlist.txt from pgbouncer container."""
     cat_userlist = await ops_test.juju(
         "ssh",
         "--container",
         "pgbouncer",
-<<<<<<< HEAD
-        unit_name,
-=======
         f"{PGB}/0",
->>>>>>> 37708795
         "cat",
         f"{pgb.PGB_DIR}/userlist.txt",
     )
     return pgb.parse_userlist(cat_userlist[1])
 
 
-<<<<<<< HEAD
-async def get_cfg(ops_test: OpsTest, unit_name) -> pgb.PgbConfig:
-=======
 async def get_cfg(ops_test: OpsTest) -> pgb.PgbConfig:
->>>>>>> 37708795
     """Gets pgbouncer config from pgbouncer container."""
     cat_cfg = await ops_test.juju(
         "ssh",
         "--container",
         "pgbouncer",
-<<<<<<< HEAD
-        unit_name,
-=======
         f"{PGB}/0",
->>>>>>> 37708795
         "cat",
         f"{pgb.PGB_DIR}/pgbouncer.ini",
     )
