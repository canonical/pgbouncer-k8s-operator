#!/usr/bin/env python3
# Copyright 2022 Canonical Ltd.
# See LICENSE file for licensing details.

import json
<<<<<<< HEAD
from pathlib import Path
=======
>>>>>>> 0cc64629
from typing import Dict

import yaml
from charms.pgbouncer_operator.v0 import pgb
from pytest_operator.plugin import OpsTest
from tenacity import RetryError, Retrying, stop_after_delay, wait_fixed

<<<<<<< HEAD
METADATA = yaml.safe_load(Path("./metadata.yaml").read_text())
PGB = METADATA["name"]
=======
PGB = "pgbouncer-k8s-operator"
>>>>>>> 0cc64629


def get_backend_relation(ops_test: OpsTest):
    """Gets the backend-database relation used to connect pgbouncer to the backend."""
    for rel in ops_test.model.relations:
        if "pgbouncer-k8s-operator" in rel.endpoints and "postgresql-k8s" in rel.endpoints:
            return rel

    return None


<<<<<<< HEAD
=======
def get_legacy_relation_username(ops_test: OpsTest, relation_id: int):
    """Gets a username as it should be generated in the db and db-admin legacy relations."""
    app_name = ops_test.model.applications[PGB].name
    model_name = ops_test.model_name
    return f"{app_name}_user_id_{relation_id}_{model_name}".replace("-", "_")


>>>>>>> 0cc64629
async def get_unit_info(ops_test: OpsTest, unit_name: str) -> Dict:
    """Gets the databags from the given relation.

    Args:
        ops_test: ops_test testing instance
        unit_name: name of the unit

    Returns:
        A dict containing all unit information available to juju
    """
    get_databag = await ops_test.juju(
        "show-unit",
        unit_name,
        "--format=json",
    )
    return json.loads(get_databag[1])[unit_name]


async def get_app_relation_databag(ops_test: OpsTest, unit_name: str, relation_id: int) -> Dict:
    """Gets the app relation databag from the given relation.

    Juju show-unit command is backwards, so you have to pass the unit_name of the unit to which the
    data is presented, not the unit that presented the data.

    Args:
        ops_test: ops_test testing instance
        unit_name: name of the unit to which this databag is presented
        relation_id: id of the required relation

    Returns:
        App databag for the relation with the given ID, or None if nothing can be found.
    """
    unit_data = await get_unit_info(ops_test, unit_name)
    relations = unit_data["relation-info"]
    for relation in relations:
        if relation["relation-id"] == relation_id:
            return relation.get("application-data", None)

    return None

<<<<<<< HEAD

async def get_backend_user_pass(ops_test, backend_relation):
    pgb_unit = ops_test.model.applications[PGB].units[0]
    backend_databag = await get_app_relation_databag(ops_test, pgb_unit.name, backend_relation.id)
    pgb_user = backend_databag["username"]
    pgb_password = backend_databag["password"]
    return (pgb_user, pgb_password)

=======
>>>>>>> 0cc64629

async def get_userlist(ops_test: OpsTest) -> Dict[str, str]:
    """Gets pgbouncer userlist.txt from pgbouncer container."""
    cat_userlist = await ops_test.juju(
        "ssh",
        "--container",
        "pgbouncer",
        "pgbouncer-k8s-operator/0",
        "cat",
        f"{pgb.PGB_DIR}/userlist.txt",
    )
    return cat_userlist[1]


async def get_cfg(ops_test: OpsTest) -> pgb.PgbConfig:
    """Gets pgbouncer config from pgbouncer container."""
    cat_cfg = await ops_test.juju(
        "ssh",
        "--container",
        "pgbouncer",
        "pgbouncer-k8s-operator/0",
        "cat",
        f"{pgb.PGB_DIR}/pgbouncer.ini",
    )
    return pgb.PgbConfig(cat_cfg[1])


def wait_for_relation_joined_between(
    ops_test: OpsTest, endpoint_one: str, endpoint_two: str
) -> None:
    """Wait for relation to be be created before checking if it's waiting or idle.

    Args:
        ops_test: running OpsTest instance
        endpoint_one: one endpoint of the relation. Doesn't matter if it's provider or requirer.
        endpoint_two: the other endpoint of the relation.
    """
    try:
        for attempt in Retrying(stop=stop_after_delay(3 * 60), wait=wait_fixed(3)):
            with attempt:
                if new_relation_joined(ops_test, endpoint_one, endpoint_two):
                    break
    except RetryError:
        assert False, "New relation failed to join after 3 minutes."


def new_relation_joined(ops_test: OpsTest, endpoint_one: str, endpoint_two: str) -> bool:
    for rel in ops_test.model.relations:
        endpoints = [endpoint.name for endpoint in rel.endpoints]
        if endpoint_one in endpoints and endpoint_two in endpoints:
            return True
    return False


def wait_for_relation_removed_between(
    ops_test: OpsTest, endpoint_one: str, endpoint_two: str
) -> None:
    """Wait for relation to be removed before checking if it's waiting or idle.

    Args:
        ops_test: running OpsTest instance
        endpoint_one: one endpoint of the relation. Doesn't matter if it's provider or requirer.
        endpoint_two: the other endpoint of the relation.
    """
    try:
        for attempt in Retrying(stop=stop_after_delay(3 * 60), wait=wait_fixed(3)):
            with attempt:
                if relation_exited(ops_test, endpoint_one, endpoint_two):
                    break
    except RetryError:
        assert False, "Relation failed to exit after 3 minutes."


def relation_exited(ops_test: OpsTest, endpoint_one: str, endpoint_two: str) -> bool:
    for rel in ops_test.model.relations:
        endpoints = [endpoint.name for endpoint in rel.endpoints]
        if endpoint_one not in endpoints and endpoint_two not in endpoints:
            return True
    return False<|MERGE_RESOLUTION|>--- conflicted
+++ resolved
@@ -3,10 +3,7 @@
 # See LICENSE file for licensing details.
 
 import json
-<<<<<<< HEAD
 from pathlib import Path
-=======
->>>>>>> 0cc64629
 from typing import Dict
 
 import yaml
@@ -14,12 +11,9 @@
 from pytest_operator.plugin import OpsTest
 from tenacity import RetryError, Retrying, stop_after_delay, wait_fixed
 
-<<<<<<< HEAD
 METADATA = yaml.safe_load(Path("./metadata.yaml").read_text())
 PGB = METADATA["name"]
-=======
 PGB = "pgbouncer-k8s-operator"
->>>>>>> 0cc64629
 
 
 def get_backend_relation(ops_test: OpsTest):
@@ -31,8 +25,6 @@
     return None
 
 
-<<<<<<< HEAD
-=======
 def get_legacy_relation_username(ops_test: OpsTest, relation_id: int):
     """Gets a username as it should be generated in the db and db-admin legacy relations."""
     app_name = ops_test.model.applications[PGB].name
@@ -40,7 +32,6 @@
     return f"{app_name}_user_id_{relation_id}_{model_name}".replace("-", "_")
 
 
->>>>>>> 0cc64629
 async def get_unit_info(ops_test: OpsTest, unit_name: str) -> Dict:
     """Gets the databags from the given relation.
 
@@ -81,7 +72,6 @@
 
     return None
 
-<<<<<<< HEAD
 
 async def get_backend_user_pass(ops_test, backend_relation):
     pgb_unit = ops_test.model.applications[PGB].units[0]
@@ -90,8 +80,6 @@
     pgb_password = backend_databag["password"]
     return (pgb_user, pgb_password)
 
-=======
->>>>>>> 0cc64629
 
 async def get_userlist(ops_test: OpsTest) -> Dict[str, str]:
     """Gets pgbouncer userlist.txt from pgbouncer container."""
