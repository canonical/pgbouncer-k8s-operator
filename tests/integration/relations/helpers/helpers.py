#!/usr/bin/env python3
# Copyright 2022 Canonical Ltd.
# See LICENSE file for licensing details.

import json
<<<<<<< HEAD
=======
from multiprocessing import ProcessError
>>>>>>> b28e92d6
from pathlib import Path
from typing import Dict

import yaml
from charms.pgbouncer_k8s.v0 import pgb
from pytest_operator.plugin import OpsTest
from tenacity import RetryError, Retrying, stop_after_delay, wait_fixed

METADATA = yaml.safe_load(Path("./metadata.yaml").read_text())
PGB = METADATA["name"]


def get_backend_relation(ops_test: OpsTest):
    """Gets the backend-database relation used to connect pgbouncer to the backend."""
    for rel in ops_test.model.relations:
        if "pgbouncer-k8s" in rel.endpoints and "postgresql-k8s" in rel.endpoints:
            return rel

    return None


def get_legacy_relation_username(ops_test: OpsTest, relation_id: int):
    """Gets a username as it should be generated in the db and db-admin legacy relations."""
    app_name = ops_test.model.applications[PGB].name
    model_name = ops_test.model_name
    return f"{app_name}_user_id_{relation_id}_{model_name}".replace("-", "_")


async def get_unit_info(ops_test: OpsTest, unit_name: str) -> Dict:
    """Gets the databags from the given relation.

    Args:
        ops_test: ops_test testing instance
        unit_name: name of the unit

    Returns:
        A dict containing all unit information available to juju
    """
    get_databag = await ops_test.juju(
        "show-unit",
        unit_name,
        "--format=json",
    )
    return json.loads(get_databag[1])[unit_name]


async def get_app_relation_databag(ops_test: OpsTest, unit_name: str, relation_id: int) -> Dict:
    """Gets the app relation databag from the given relation.

    Juju show-unit command is backwards, so you have to pass the unit_name of the unit to which the
    data is presented, not the unit that presented the data.

    Args:
        ops_test: ops_test testing instance
        unit_name: name of the unit to which this databag is presented
        relation_id: id of the required relation

    Returns:
        App databag for the relation with the given ID, or None if nothing can be found.
    """
    unit_data = await get_unit_info(ops_test, unit_name)
    relations = unit_data["relation-info"]
    for relation in relations:
        if relation["relation-id"] == relation_id:
            return relation.get("application-data", None)

    return None


async def get_backend_user_pass(ops_test, backend_relation):
    pgb_unit = ops_test.model.applications[PGB].units[0]
    backend_databag = await get_app_relation_databag(ops_test, pgb_unit.name, backend_relation.id)
    pgb_user = backend_databag["username"]
    pgb_password = backend_databag["password"]
    return (pgb_user, pgb_password)


async def get_cfg(ops_test: OpsTest, unit_name: str) -> pgb.PgbConfig:
    """Gets pgbouncer config from pgbouncer container."""
<<<<<<< HEAD
    cat = await cat_file_from_unit(ops_test, f"{pgb.PGB_DIR}/pgbouncer.ini", unit_name)
    return pgb.PgbConfig(cat)


async def get_pgb_log(ops_test: OpsTest, unit_name) -> str:
    """Gets pgbouncer logs from pgbouncer container."""
    return await cat_file_from_unit(ops_test, f"{pgb.PGB_DIR}/pgbouncer.log", unit_name)


async def cat_file_from_unit(ops_test: OpsTest, filepath: str, unit_name) -> str:
    """Gets a file from the pgbouncer container of a pgbouncer application unit."""
    cat = await ops_test.juju(
        "ssh",
        "--container",
        "pgbouncer",
        unit_name,
        "cat",
        filepath,
    )
    return cat[1]
=======
    cat = await cat_file(ops_test, f"{pgb.PGB_DIR}/pgbouncer.ini")
    return pgb.PgbConfig(cat)


async def get_pgb_log(ops_test: OpsTest) -> str:
    """Gets pgbouncer logs from pgbouncer container."""
    return await cat_file(ops_test, f"{pgb.PGB_DIR}/pgbouncer.log")


async def cat_file(ops_test: OpsTest, filepath: str) -> str:
    """Gets a file from the pgbouncer container of a pgbouncer application unit."""
    cat_cmd = f"ssh --container pgbouncer {PGB}/0 cat {filepath}"
    return_code, output, _ = await ops_test.juju(*cat_cmd.split(" "))
    if return_code != 0:
        raise ProcessError(
            "Expected cat command %s to succeed instead it failed: %s", cat_cmd, return_code
        )
    return output
>>>>>>> b28e92d6


def wait_for_relation_joined_between(
    ops_test: OpsTest, endpoint_one: str, endpoint_two: str
) -> None:
    """Wait for relation to be be created before checking if it's waiting or idle.

    Args:
        ops_test: running OpsTest instance
        endpoint_one: one endpoint of the relation. Doesn't matter if it's provider or requirer.
        endpoint_two: the other endpoint of the relation.
    """
    try:
        for attempt in Retrying(stop=stop_after_delay(3 * 60), wait=wait_fixed(3)):
            with attempt:
                if new_relation_joined(ops_test, endpoint_one, endpoint_two):
                    break
    except RetryError:
        assert False, "New relation failed to join after 3 minutes."


def new_relation_joined(ops_test: OpsTest, endpoint_one: str, endpoint_two: str) -> bool:
    for rel in ops_test.model.relations:
        endpoints = [endpoint.name for endpoint in rel.endpoints]
        if endpoint_one in endpoints and endpoint_two in endpoints:
            return True
    return False


def wait_for_relation_removed_between(
    ops_test: OpsTest, endpoint_one: str, endpoint_two: str
) -> None:
    """Wait for relation to be removed before checking if it's waiting or idle.

    Args:
        ops_test: running OpsTest instance
        endpoint_one: one endpoint of the relation. Doesn't matter if it's provider or requirer.
        endpoint_two: the other endpoint of the relation.
    """
    try:
        for attempt in Retrying(stop=stop_after_delay(3 * 60), wait=wait_fixed(3)):
            with attempt:
                if relation_exited(ops_test, endpoint_one, endpoint_two):
                    break
    except RetryError:
        assert False, "Relation failed to exit after 3 minutes."


def relation_exited(ops_test: OpsTest, endpoint_one: str, endpoint_two: str) -> bool:
    for rel in ops_test.model.relations:
        endpoints = [endpoint.name for endpoint in rel.endpoints]
        if endpoint_one not in endpoints and endpoint_two not in endpoints:
            return True
    return False


async def scale_application(ops_test: OpsTest, application_name: str, scale: int) -> None:
    """Scale a given application to a specific unit count.
    Args:
        ops_test: The ops test framework instance
        application_name: The name of the application
        scale: The number of units to scale to
    """
    await ops_test.model.applications[application_name].scale(scale)
    await ops_test.model.wait_for_idle(
        apps=[application_name],
        status="active",
        timeout=1000,
        wait_for_exact_units=scale,
    )<|MERGE_RESOLUTION|>--- conflicted
+++ resolved
@@ -3,10 +3,7 @@
 # See LICENSE file for licensing details.
 
 import json
-<<<<<<< HEAD
-=======
 from multiprocessing import ProcessError
->>>>>>> b28e92d6
 from pathlib import Path
 from typing import Dict
 
@@ -86,7 +83,6 @@
 
 async def get_cfg(ops_test: OpsTest, unit_name: str) -> pgb.PgbConfig:
     """Gets pgbouncer config from pgbouncer container."""
-<<<<<<< HEAD
     cat = await cat_file_from_unit(ops_test, f"{pgb.PGB_DIR}/pgbouncer.ini", unit_name)
     return pgb.PgbConfig(cat)
 
@@ -107,26 +103,6 @@
         filepath,
     )
     return cat[1]
-=======
-    cat = await cat_file(ops_test, f"{pgb.PGB_DIR}/pgbouncer.ini")
-    return pgb.PgbConfig(cat)
-
-
-async def get_pgb_log(ops_test: OpsTest) -> str:
-    """Gets pgbouncer logs from pgbouncer container."""
-    return await cat_file(ops_test, f"{pgb.PGB_DIR}/pgbouncer.log")
-
-
-async def cat_file(ops_test: OpsTest, filepath: str) -> str:
-    """Gets a file from the pgbouncer container of a pgbouncer application unit."""
-    cat_cmd = f"ssh --container pgbouncer {PGB}/0 cat {filepath}"
-    return_code, output, _ = await ops_test.juju(*cat_cmd.split(" "))
-    if return_code != 0:
-        raise ProcessError(
-            "Expected cat command %s to succeed instead it failed: %s", cat_cmd, return_code
-        )
-    return output
->>>>>>> b28e92d6
 
 
 def wait_for_relation_joined_between(
