# Copyright 2022 Canonical Ltd.
# See LICENSE file for licensing details.

import asyncio
import logging
from pathlib import Path

import yaml
from pytest_operator.plugin import OpsTest

from tests.integration.relations.helpers.helpers import (
    get_app_relation_databag,
    get_backend_user_pass,
    get_cfg,
    get_legacy_relation_username,
    get_pgb_log,
    wait_for_relation_joined_between,
    wait_for_relation_removed_between,
)
from tests.integration.relations.helpers.postgresql_helpers import (
    check_database_creation,
    check_database_users_existence,
)

METADATA = yaml.safe_load(Path("./metadata.yaml").read_text())
PGB = METADATA["name"]
PG = "postgresql-k8s"
FINOS_WALTZ = "finos-waltz"
ANOTHER_FINOS_WALTZ = "another-finos-waltz"

logger = logging.getLogger(__name__)


async def test_create_db_legacy_relation(ops_test: OpsTest):
    """Test that the pgbouncer and postgres charms can relate to one another."""
    # Build, deploy, and relate charms.
    charm = await ops_test.build_charm(".")
    resources = {
        "pgbouncer-image": METADATA["resources"]["pgbouncer-image"]["upstream-source"],
    }

    async with ops_test.fast_forward():
        await asyncio.gather(
            ops_test.model.deploy(
                charm,
                resources=resources,
                application_name=PGB,
                num_units=3,
            ),
            ops_test.model.deploy(PG, num_units=3, trust=True, channel="edge"),
            ops_test.model.deploy("finos-waltz-k8s", application_name=FINOS_WALTZ, channel="edge"),
        )

        await asyncio.gather(
            ops_test.model.wait_for_idle(
                apps=[PG],
                status="active",
                timeout=1000,
                wait_for_exact_units=3,
            ),
            ops_test.model.wait_for_idle(
                apps=[PGB],
                status="active",
                raise_on_blocked=True,
                timeout=1000,
                wait_for_exact_units=3
            ),
        )
        backend_relation = await ops_test.model.relate(f"{PGB}:backend-database", f"{PG}:database")
        wait_for_relation_joined_between(ops_test, PGB, PG)
        await ops_test.model.wait_for_idle(apps=[PG, PGB], status="active", timeout=1000)

<<<<<<< HEAD
        userlist = await get_userlist(ops_test, f"{PGB}/0")
        logging.info(userlist)
        pgb_user = f"relation_id_{backend_relation.id}"
        pgb_password = userlist[pgb_user]
=======
        pgb_user, pgb_password = await get_backend_user_pass(ops_test, backend_relation)
>>>>>>> bb118864
        await check_database_users_existence(
            ops_test,
            [pgb_user],
            [],
            admin=True,
            pg_user=pgb_user,
            pg_user_password=pgb_password,
        )

        finos_relation = await ops_test.model.relate(f"{PGB}:db", f"{FINOS_WALTZ}:db")
        wait_for_relation_joined_between(ops_test, PGB, FINOS_WALTZ)
        await ops_test.model.wait_for_idle(
            apps=[PG, PGB, FINOS_WALTZ], status="active", timeout=1000
        )
        await check_database_creation(ops_test, "waltz", pgb_user, pgb_password)
        finos_user = get_legacy_relation_username(ops_test, finos_relation.id)
        await check_database_users_existence(ops_test, [finos_user], [], pgb_user, pgb_password)

        # Deploy second finos
        await ops_test.model.deploy(
            "finos-waltz-k8s", application_name=ANOTHER_FINOS_WALTZ, channel="edge"
        )
        await ops_test.model.wait_for_idle(
            apps=[ANOTHER_FINOS_WALTZ],
            status="blocked",
            raise_on_blocked=False,
            timeout=1000,
        )
        another_finos_relation = await ops_test.model.relate(
            f"{PGB}:db", f"{ANOTHER_FINOS_WALTZ}:db"
        )
        wait_for_relation_joined_between(ops_test, PGB, ANOTHER_FINOS_WALTZ)
        await ops_test.model.wait_for_idle(
            apps=[PG, PGB, FINOS_WALTZ, ANOTHER_FINOS_WALTZ],
            status="active",
            timeout=1000,
            raise_on_error=False,
        )

        # In this case, the database name is the same as in the first deployment
        # because it's a fixed value in Finos Waltz charm.
        await check_database_creation(ops_test, "waltz", pgb_user, pgb_password)
        another_finos_user = get_legacy_relation_username(ops_test, another_finos_relation.id)
        logger.info([finos_user, another_finos_user])
        await check_database_users_existence(
            ops_test, [finos_user, another_finos_user], [], pgb_user, pgb_password
        )

        # test that changing config updates relation data
        pgbouncer_app = ops_test.model.applications[PGB]
        port = "6464"
        await pgbouncer_app.set_config({"listen_port": port})
        await ops_test.model.wait_for_idle(
            apps=[PG, PGB, FINOS_WALTZ, ANOTHER_FINOS_WALTZ],
            status="active",
            timeout=1000,
        )

        finos_unit = ops_test.model.applications[FINOS_WALTZ].units[0]
        finos_app_databag = await get_app_relation_databag(
            ops_test, finos_unit.name, finos_relation.id
        )
        logger.info(finos_app_databag)
        assert port == finos_app_databag.get("port")

        another_finos_unit = ops_test.model.applications[ANOTHER_FINOS_WALTZ].units[0]
        another_finos_app_databag = await get_app_relation_databag(
            ops_test, another_finos_unit.name, another_finos_relation.id
        )
        logger.info(another_finos_app_databag)
        assert port == another_finos_app_databag.get("port")

        # Scale down the second deployment of Finos Waltz and confirm that the first deployment
        # is still active.
        await ops_test.model.remove_application(ANOTHER_FINOS_WALTZ)
        wait_for_relation_removed_between(ops_test, PGB, ANOTHER_FINOS_WALTZ)
        await ops_test.model.wait_for_idle(
            apps=[PG, PGB, FINOS_WALTZ], status="active", timeout=1000
        )

        await check_database_users_existence(
            ops_test, [finos_user], [another_finos_user], pgb_user, pgb_password
        )

        # Remove the first deployment of Finos Waltz.
        await ops_test.model.remove_application(FINOS_WALTZ)
        wait_for_relation_removed_between(ops_test, PGB, FINOS_WALTZ)
        await ops_test.model.wait_for_idle(apps=[PGB, PG], status="active", timeout=1000)

        await check_database_users_existence(ops_test, [], [finos_user], pgb_user, pgb_password)

<<<<<<< HEAD
        userlist = await get_userlist(ops_test, f"{PGB}/0")
        logger.info(userlist)
        assert finos_user not in userlist.keys()
        assert another_finos_user not in userlist.keys()

        cfg = await get_cfg(ops_test, f"{PGB}/0")
=======
        cfg = await get_cfg(ops_test)
>>>>>>> bb118864
        logger.info(cfg)
        assert finos_user not in cfg["pgbouncer"]["admin_users"]
        assert another_finos_user not in cfg["pgbouncer"]["admin_users"]

        assert "waltz" not in cfg["databases"].keys()
        assert "waltz_standby" not in cfg["databases"].keys()

        logger.info(await get_pgb_log(ops_test))<|MERGE_RESOLUTION|>--- conflicted
+++ resolved
@@ -70,14 +70,7 @@
         wait_for_relation_joined_between(ops_test, PGB, PG)
         await ops_test.model.wait_for_idle(apps=[PG, PGB], status="active", timeout=1000)
 
-<<<<<<< HEAD
-        userlist = await get_userlist(ops_test, f"{PGB}/0")
-        logging.info(userlist)
-        pgb_user = f"relation_id_{backend_relation.id}"
-        pgb_password = userlist[pgb_user]
-=======
         pgb_user, pgb_password = await get_backend_user_pass(ops_test, backend_relation)
->>>>>>> bb118864
         await check_database_users_existence(
             ops_test,
             [pgb_user],
@@ -169,16 +162,7 @@
 
         await check_database_users_existence(ops_test, [], [finos_user], pgb_user, pgb_password)
 
-<<<<<<< HEAD
-        userlist = await get_userlist(ops_test, f"{PGB}/0")
-        logger.info(userlist)
-        assert finos_user not in userlist.keys()
-        assert another_finos_user not in userlist.keys()
-
-        cfg = await get_cfg(ops_test, f"{PGB}/0")
-=======
         cfg = await get_cfg(ops_test)
->>>>>>> bb118864
         logger.info(cfg)
         assert finos_user not in cfg["pgbouncer"]["admin_users"]
         assert another_finos_user not in cfg["pgbouncer"]["admin_users"]
