--- conflicted
+++ resolved
@@ -14,12 +14,8 @@
     get_app_relation_databag,
     get_backend_user_pass,
     get_cfg,
-<<<<<<< HEAD
-    get_userlist,
+    get_pgb_log,
     scale_application,
-=======
-    get_pgb_log,
->>>>>>> bb118864
     wait_for_relation_joined_between,
     wait_for_relation_removed_between,
 )
@@ -36,11 +32,7 @@
 
 
 @pytest.mark.abort_on_fail
-<<<<<<< HEAD
-async def test_create_backend_database_relation(ops_test: OpsTest):
-=======
 async def test_relate_pgbouncer_to_postgres(ops_test: OpsTest):
->>>>>>> bb118864
     """Test that the pgbouncer and postgres charms can relate to one another."""
     # Build, deploy, and relate charms.
     charm = await ops_test.build_charm(".")
@@ -68,16 +60,9 @@
         wait_for_relation_joined_between(ops_test, PG, PGB)
         await ops_test.model.wait_for_idle(apps=[PGB, PG], status="active", timeout=1000),
 
-<<<<<<< HEAD
-        userlist = await get_userlist(ops_test, f"{PGB}/0")
-        cfg = await get_cfg(ops_test, f"{PGB}/0")
-        pgb_user = f"relation_id_{relation.id}"
-        pgb_password = userlist[pgb_user]
-=======
         cfg = await get_cfg(ops_test)
         logging.info(cfg.render())
         pgb_user, pgb_password = await get_backend_user_pass(ops_test, relation)
->>>>>>> bb118864
         assert pgb_user in cfg["pgbouncer"]["admin_users"]
         assert cfg["pgbouncer"]["auth_query"]
 
@@ -96,12 +81,7 @@
         try:
             for attempt in Retrying(stop=stop_after_delay(3 * 60), wait=wait_fixed(3)):
                 with attempt:
-<<<<<<< HEAD
-                    userlist = await get_userlist(ops_test, f"{PGB}/0")
-                    cfg = await get_cfg(ops_test, f"{PGB}/0")
-=======
                     cfg = await get_cfg(ops_test)
->>>>>>> bb118864
                     if (
                         pgb_user not in cfg["pgbouncer"]["admin_users"]
                         and "auth_query" not in cfg["pgbouncer"].keys()
