#!/usr/bin/env python3
# Copyright 2022 Canonical Ltd.
# See LICENSE file for licensing details.
import asyncio
import json
import logging
from pathlib import Path

import pytest
import yaml
from pytest_operator.plugin import OpsTest

from constants import BACKEND_RELATION_NAME
from tests.integration.helpers.helpers import (
    get_app_relation_databag,
    get_backend_relation,
    get_backend_user_pass,
    get_cfg,
    get_legacy_relation_username,
    scale_application,
    wait_for_relation_joined_between,
)
from tests.integration.helpers.postgresql_helpers import (
    check_database_creation,
    check_database_users_existence,
)
from tests.integration.relations.pgbouncer_provider.helpers import (
    build_connection_string,
    check_new_relation,
    get_application_relation_data,
    run_sql_on_application_charm,
)

logger = logging.getLogger(__name__)

CLIENT_APP_NAME = "application"
SECONDARY_CLIENT_APP_NAME = "secondary-application"
PG = "postgresql-k8s"
PGB_METADATA = yaml.safe_load(Path("./metadata.yaml").read_text())
PGB_RESOURCES = {
    "pgbouncer-image": PGB_METADATA["resources"]["pgbouncer-image"]["upstream-source"]
}
PGB = "pgbouncer-k8s"
APP_NAMES = [CLIENT_APP_NAME, PG, PGB]
FIRST_DATABASE_RELATION_NAME = "first-database"
SECOND_DATABASE_RELATION_NAME = "second-database"

APPLICATION_FIRST_DBNAME = "application_first_database"
SECONDARY_APPLICATION_FIRST_DBNAME = "secondary_application_first_database"
SECONDARY_APPLICATION_SECOND_DBNAME = "secondary_application_second_database"


@pytest.mark.dev
@pytest.mark.abort_on_fail
@pytest.mark.client_relation
async def test_database_relation_with_charm_libraries(
    ops_test: OpsTest, application_charm, pgb_charm
):
    """Test basic functionality of database relation interface."""
    # Deploy both charms (multiple units for each application to test that later they correctly
    # set data in the relation application databag using only the leader unit).
    await asyncio.gather(
        ops_test.model.deploy(
            application_charm,
            application_name=CLIENT_APP_NAME,
            resources={"application-image": "ubuntu:latest"},
        ),
        ops_test.model.deploy(
            pgb_charm,
            resources=PGB_RESOURCES,
            application_name=PGB,
            num_units=2,
        ),
        ops_test.model.deploy(
            PG,
            application_name=PG,
            num_units=2,
            channel="edge",
            trust=True,
        ),
    )
    await ops_test.model.add_relation(f"{PGB}:{BACKEND_RELATION_NAME}", f"{PG}:database")

    async with ops_test.fast_forward():
        await ops_test.model.wait_for_idle(apps=[PGB, PG], status="active")

    # Relate the charms and wait for them exchanging some connection data.
    global client_relation
    client_relation = await ops_test.model.add_relation(
        f"{CLIENT_APP_NAME}:{FIRST_DATABASE_RELATION_NAME}", PGB
    )

    async with ops_test.fast_forward():
        await ops_test.model.wait_for_idle(apps=APP_NAMES, status="active", raise_on_blocked=True)

    # This test hasn't passed if we can't pass a tiny amount of data through the new relation
    await check_new_relation(
        ops_test,
        unit_name=ops_test.model.applications[CLIENT_APP_NAME].units[0].name,
        relation_id=client_relation.id,
        dbname=APPLICATION_FIRST_DBNAME,
        relation_name=FIRST_DATABASE_RELATION_NAME,
    )


@pytest.mark.client_relation
async def test_database_usage(ops_test: OpsTest):
    """Check we can update and delete things."""
    update_query = (
        "DROP TABLE IF EXISTS test;"
        "CREATE TABLE test(data TEXT);"
        "INSERT INTO test(data) VALUES('some data');"
        "SELECT data FROM test;"
    )
    run_update_query = await run_sql_on_application_charm(
        ops_test,
        unit_name=ops_test.model.applications[CLIENT_APP_NAME].units[0].name,
        query=update_query,
        dbname=APPLICATION_FIRST_DBNAME,
        relation_id=client_relation.id,
        relation_name=FIRST_DATABASE_RELATION_NAME,
    )
    assert "some data" in json.loads(run_update_query["results"])[0]


@pytest.mark.client_relation
async def test_database_version(ops_test: OpsTest):
    """Check version is accurate."""
    version_query = "SELECT version();"
    run_version_query = await run_sql_on_application_charm(
        ops_test,
        unit_name=ops_test.model.applications[CLIENT_APP_NAME].units[0].name,
        query=version_query,
        dbname=APPLICATION_FIRST_DBNAME,
        relation_id=client_relation.id,
        relation_name=FIRST_DATABASE_RELATION_NAME,
    )
    # Get the version of the database and compare with the information that
    # was retrieved directly from the database.
    version = await get_application_relation_data(
        ops_test, CLIENT_APP_NAME, FIRST_DATABASE_RELATION_NAME, "version"
    )
    assert version in json.loads(run_version_query["results"])[0][0]


@pytest.mark.client_relation
async def test_readonly_reads(ops_test: OpsTest):
    """Check we can read things in readonly."""
    select_query = "SELECT data FROM test;"
    run_select_query_readonly = await run_sql_on_application_charm(
        ops_test,
        unit_name=ops_test.model.applications[CLIENT_APP_NAME].units[0].name,
        query=select_query,
        dbname=APPLICATION_FIRST_DBNAME,
        relation_id=client_relation.id,
        relation_name=FIRST_DATABASE_RELATION_NAME,
        readonly=True,
    )
    assert "some data" in json.loads(run_select_query_readonly["results"])[0]


@pytest.mark.client_relation
async def test_cant_write_in_readonly(ops_test: OpsTest):
    """Check we can't write in readonly."""
    drop_query = "DROP TABLE test;"
    run_drop_query_readonly = await run_sql_on_application_charm(
        ops_test,
        unit_name=ops_test.model.applications[CLIENT_APP_NAME].units[0].name,
        query=drop_query,
        dbname=APPLICATION_FIRST_DBNAME,
        relation_id=client_relation.id,
        relation_name=FIRST_DATABASE_RELATION_NAME,
        readonly=True,
    )
    assert run_drop_query_readonly["Code"] == "1"


@pytest.mark.client_relation
async def test_database_admin_permissions(ops_test: OpsTest):
    """Test admin permissions."""
    create_database_query = "CREATE DATABASE another_database;"
    run_create_database_query = await run_sql_on_application_charm(
        ops_test,
        unit_name=ops_test.model.applications[CLIENT_APP_NAME].units[0].name,
        query=create_database_query,
        dbname=APPLICATION_FIRST_DBNAME,
        relation_id=client_relation.id,
        relation_name=FIRST_DATABASE_RELATION_NAME,
    )
    assert "no results to fetch" in json.loads(run_create_database_query["results"])

    create_user_query = "CREATE USER another_user WITH ENCRYPTED PASSWORD 'test-password';"
    run_create_user_query = await run_sql_on_application_charm(
        ops_test,
        unit_name=ops_test.model.applications[CLIENT_APP_NAME].units[0].name,
        query=create_user_query,
        dbname=APPLICATION_FIRST_DBNAME,
        relation_id=client_relation.id,
        relation_name=FIRST_DATABASE_RELATION_NAME,
    )
    assert "no results to fetch" in json.loads(run_create_user_query["results"])


@pytest.mark.client_relation
async def test_no_read_only_endpoint_in_standalone_cluster(ops_test: OpsTest):
    """Test that there is no read-only endpoint in a standalone cluster."""
    unit = ops_test.model.applications[CLIENT_APP_NAME].units[0]
    await scale_application(ops_test, PGB, 1)
<<<<<<< HEAD
    await ops_test.model.wait_for_idle(apps=APP_NAMES, status="active", timeout=600)
=======
    async with ops_test.fast_forward():
        await ops_test.model.wait_for_idle(
            apps=APP_NAMES, status="active", timeout=600, idle_period=40
        )
>>>>>>> 534129ec
    await check_new_relation(
        ops_test,
        unit_name=ops_test.model.applications[CLIENT_APP_NAME].units[0].name,
        relation_id=client_relation.id,
        dbname=APPLICATION_FIRST_DBNAME,
        relation_name=FIRST_DATABASE_RELATION_NAME,
    )

    unit = ops_test.model.applications[CLIENT_APP_NAME].units[0]
    databag = await get_app_relation_databag(ops_test, unit.name, client_relation.id)
    assert not databag.get(
        "read-only-endpoints", None
    ), f"read-only-endpoints in pgb databag: {databag}"


@pytest.mark.client_relation
async def test_read_only_endpoint_in_scaled_up_cluster(ops_test: OpsTest):
    """Test that there is read-only endpoint in a scaled up cluster."""
    await scale_application(ops_test, PGB, 2)
    await ops_test.model.wait_for_idle(apps=APP_NAMES, status="active", timeout=600)
    await check_new_relation(
        ops_test,
        unit_name=ops_test.model.applications[CLIENT_APP_NAME].units[0].name,
        relation_id=client_relation.id,
        dbname=APPLICATION_FIRST_DBNAME,
        relation_name=FIRST_DATABASE_RELATION_NAME,
    )

    unit = ops_test.model.applications[CLIENT_APP_NAME].units[0]
    databag = await get_app_relation_databag(ops_test, unit.name, client_relation.id)
    read_only_endpoints = databag.get("read-only-endpoints", None)
    assert read_only_endpoints, f"read-only-endpoints not in pgb databag: {databag}"


@pytest.mark.client_relation
async def test_each_relation_has_unique_credentials(ops_test: OpsTest, application_charm):
    """Test that two different applications connect to the database with different credentials."""
    all_app_names = [SECONDARY_CLIENT_APP_NAME] + APP_NAMES

    # Deploy secondary application.
    await ops_test.model.deploy(
        application_charm,
        application_name=SECONDARY_CLIENT_APP_NAME,
        resources={"application-image": "ubuntu:latest"},
    )
    await ops_test.model.wait_for_idle(status="active", apps=all_app_names)

    # Relate the new application with the database
    # and wait for them exchanging some connection data.
    secondary_relation = await ops_test.model.add_relation(
        f"{SECONDARY_CLIENT_APP_NAME}:{FIRST_DATABASE_RELATION_NAME}", PGB
    )
    wait_for_relation_joined_between(ops_test, PGB, SECONDARY_CLIENT_APP_NAME)
    await ops_test.model.wait_for_idle(status="active", apps=all_app_names)

    # Check both relations can connect
    await check_new_relation(
        ops_test,
        unit_name=ops_test.model.applications[CLIENT_APP_NAME].units[0].name,
        relation_id=client_relation.id,
        dbname=APPLICATION_FIRST_DBNAME,
        relation_name=FIRST_DATABASE_RELATION_NAME,
    )
    await check_new_relation(
        ops_test,
        unit_name=ops_test.model.applications[SECONDARY_CLIENT_APP_NAME].units[0].name,
        relation_id=secondary_relation.id,
        dbname=SECONDARY_APPLICATION_FIRST_DBNAME,
        table_name="check_multiple_apps_connected_to_one_cluster",
        relation_name=FIRST_DATABASE_RELATION_NAME,
    )

    # Assert the two application have different relation (connection) data.
    app_connstr = await build_connection_string(
        ops_test, CLIENT_APP_NAME, FIRST_DATABASE_RELATION_NAME
    )
    secondary_app_connstr = await build_connection_string(
        ops_test, SECONDARY_CLIENT_APP_NAME, FIRST_DATABASE_RELATION_NAME
    )

    logger.info(app_connstr)
    logger.info(secondary_app_connstr)
    assert app_connstr != secondary_app_connstr


@pytest.mark.client_relation
async def test_an_application_can_request_multiple_databases(ops_test: OpsTest, application_charm):
    """Test that an application can request additional databases using the same interface."""
    # Relate the charms using another relation and wait for them exchanging some connection data.
    await ops_test.model.add_relation(f"{CLIENT_APP_NAME}:{SECOND_DATABASE_RELATION_NAME}", PGB)
    async with ops_test.fast_forward():
        await ops_test.model.wait_for_idle(apps=APP_NAMES, status="active")

    # Get the connection strings to connect to both databases.
    first_database_connection_string = await build_connection_string(
        ops_test, CLIENT_APP_NAME, FIRST_DATABASE_RELATION_NAME
    )
    second_database_connection_string = await build_connection_string(
        ops_test, CLIENT_APP_NAME, SECOND_DATABASE_RELATION_NAME
    )

    # Assert the two application have different relation (connection) data.
    assert first_database_connection_string != second_database_connection_string


@pytest.mark.client_relation
async def test_legacy_relation_compatibility(ops_test: OpsTest):
    finos = "finos-waltz-k8s"
    await ops_test.model.deploy(finos, application_name=finos, channel="edge"),
    finos_relation = await ops_test.model.add_relation(f"{PGB}:db", f"{finos}:db")
    wait_for_relation_joined_between(ops_test, PGB, finos)
    async with ops_test.fast_forward():
        await ops_test.model.wait_for_idle(status="active", timeout=600)

    backend_relation = get_backend_relation(ops_test)
    pgb_user, pgb_password = await get_backend_user_pass(ops_test, backend_relation)
    await check_database_creation(ops_test, "waltz", pgb_user, pgb_password)
    finos_user = get_legacy_relation_username(ops_test, finos_relation.id)
    await check_database_users_existence(ops_test, [finos_user], [], pgb_user, pgb_password)

    async with ops_test.fast_forward():
        await ops_test.model.wait_for_idle(status="active", timeout=600)

    await check_new_relation(
        ops_test,
        unit_name=ops_test.model.applications[CLIENT_APP_NAME].units[0].name,
        relation_id=client_relation.id,
        dbname=APPLICATION_FIRST_DBNAME,
        relation_name=FIRST_DATABASE_RELATION_NAME,
    )


@pytest.mark.client_relation
async def test_multiple_pgb_can_connect_to_one_backend(ops_test: OpsTest, pgb_charm):
    pgb_secondary = f"{PGB}-secondary"
    await ops_test.model.deploy(
        pgb_charm,
        resources=PGB_RESOURCES,
        application_name=pgb_secondary,
    )
    async with ops_test.fast_forward():
        await ops_test.model.wait_for_idle(apps=[pgb_secondary], status="active"),

    await ops_test.model.add_relation(f"{pgb_secondary}:{BACKEND_RELATION_NAME}", f"{PG}:database")
    wait_for_relation_joined_between(ops_test, PG, pgb_secondary)

    async with ops_test.fast_forward():
        await ops_test.model.wait_for_idle(apps=APP_NAMES + [pgb_secondary])

    secondary_relation = await ops_test.model.add_relation(
        f"{SECONDARY_CLIENT_APP_NAME}:{SECOND_DATABASE_RELATION_NAME}", pgb_secondary
    )
    async with ops_test.fast_forward():
        await ops_test.model.wait_for_idle()

    # Check new relation works
    await check_new_relation(
        ops_test,
        unit_name=ops_test.model.applications[SECONDARY_CLIENT_APP_NAME].units[0].name,
        relation_id=secondary_relation.id,
        dbname=SECONDARY_APPLICATION_SECOND_DBNAME,
        table_name="check_multiple_pgb_connected_to_one_postgres",
        relation_name=SECOND_DATABASE_RELATION_NAME,
    )
    # Check the new relation hasn't affected existing connectivity
    await check_new_relation(
        ops_test,
        unit_name=ops_test.model.applications[CLIENT_APP_NAME].units[0].name,
        relation_id=client_relation.id,
        relation_name=FIRST_DATABASE_RELATION_NAME,
        dbname=APPLICATION_FIRST_DBNAME,
    )


@pytest.mark.client_relation
async def test_scaling(ops_test: OpsTest):
    """Check these relations all work when scaling pgbouncer."""
    await scale_application(ops_test, PGB, 1)
    await ops_test.model.wait_for_idle(apps=APP_NAMES)
    await check_new_relation(
        ops_test,
        unit_name=ops_test.model.applications[CLIENT_APP_NAME].units[0].name,
        relation_id=client_relation.id,
        dbname=APPLICATION_FIRST_DBNAME,
        relation_name=FIRST_DATABASE_RELATION_NAME,
    )

    await scale_application(ops_test, PGB, 2)
    await ops_test.model.wait_for_idle(apps=APP_NAMES)
    await check_new_relation(
        ops_test,
        unit_name=ops_test.model.applications[CLIENT_APP_NAME].units[0].name,
        relation_id=client_relation.id,
        dbname=APPLICATION_FIRST_DBNAME,
        relation_name=FIRST_DATABASE_RELATION_NAME,
    )


@pytest.mark.client_relation
async def test_relation_broken(ops_test: OpsTest):
    """Test that the user is removed when the relation is broken."""
    async with ops_test.fast_forward():
        # Retrieve the relation user.
        relation_user = await get_application_relation_data(
            ops_test, CLIENT_APP_NAME, FIRST_DATABASE_RELATION_NAME, "username"
        )

        # Break the relation.
        await ops_test.model.applications[PGB].remove_relation(
            f"{PGB}:database", f"{CLIENT_APP_NAME}:{FIRST_DATABASE_RELATION_NAME}"
        )
        await ops_test.model.wait_for_idle(apps=APP_NAMES, status="active", raise_on_blocked=True)
        backend_rel = get_backend_relation(ops_test)
        pg_user, pg_pass = await get_backend_user_pass(ops_test, backend_rel)

        # Check that the relation user was removed from the database.
        await check_database_users_existence(
            ops_test, [], [relation_user], pg_user=pg_user, pg_user_password=pg_pass
        )

    # check relation data was correctly removed from config
    pgb_unit_name = ops_test.model.applications[PGB].units[0].name
    cfg = await get_cfg(ops_test, pgb_unit_name)
    assert "first-database" not in cfg["databases"].keys()
    assert "first-database_readonly" not in cfg["databases"].keys()<|MERGE_RESOLUTION|>--- conflicted
+++ resolved
@@ -206,14 +206,10 @@
     """Test that there is no read-only endpoint in a standalone cluster."""
     unit = ops_test.model.applications[CLIENT_APP_NAME].units[0]
     await scale_application(ops_test, PGB, 1)
-<<<<<<< HEAD
-    await ops_test.model.wait_for_idle(apps=APP_NAMES, status="active", timeout=600)
-=======
     async with ops_test.fast_forward():
         await ops_test.model.wait_for_idle(
             apps=APP_NAMES, status="active", timeout=600, idle_period=40
         )
->>>>>>> 534129ec
     await check_new_relation(
         ops_test,
         unit_name=ops_test.model.applications[CLIENT_APP_NAME].units[0].name,
