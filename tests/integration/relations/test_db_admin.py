--- conflicted
+++ resolved
@@ -68,13 +68,7 @@
             apps=[PG, PGB, REDIS_APP_NAME], status="active", timeout=1000
         )
 
-<<<<<<< HEAD
-        pgb_user = f"relation_id_{backend_relation.id}"
-        userlist = await get_userlist(ops_test, f"{PGB}/0")
-        pgb_password = userlist[pgb_user]
-=======
         pgb_user, pgb_password = await get_backend_user_pass(ops_test, backend_relation)
->>>>>>> bb118864
         await check_database_users_existence(
             ops_test,
             [pgb_user],
