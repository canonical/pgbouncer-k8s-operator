# Copyright 2022 Canonical Ltd.
# See LICENSE file for licensing details.

import unittest
from unittest.mock import MagicMock, PropertyMock, patch

from ops.testing import Harness

from charm import PgBouncerK8sCharm
from constants import (
    BACKEND_RELATION_NAME,
    DB_ADMIN_RELATION_NAME,
    DB_RELATION_NAME,
    PEER_RELATION_NAME,
)
from lib.charms.pgbouncer_k8s.v0.pgb import (
    DEFAULT_CONFIG,
    PgbConfig,
    parse_dict_to_kv_string,
)

TEST_UNIT = {
    "master": "host=master port=1 dbname=testdatabase",
    "standbys": "host=standby1 port=1 dbname=testdatabase",
}

# TODO write tests for when the current unit is a follower


class TestDb(unittest.TestCase):
    def setUp(self):
        self.harness = Harness(PgBouncerK8sCharm)
        self.addCleanup(self.harness.cleanup)
        self.harness.begin()

        self.charm = self.harness.charm
        self.app = self.charm.app.name
        self.unit = self.charm.unit.name
        self.backend = self.charm.backend
        self.db_relation = self.charm.legacy_db_relation
        self.db_admin_relation = self.charm.legacy_db_admin_relation

        # Define a peer relation
        self.peers_rel_id = self.harness.add_relation(PEER_RELATION_NAME, "pgbouncer-k8s")
        self.harness.add_relation_unit(self.peers_rel_id, self.unit)

        # Define a backend relation
        self.backend_rel_id = self.harness.add_relation(BACKEND_RELATION_NAME, "postgres-k8s")
        self.harness.add_relation_unit(self.backend_rel_id, "postgres-k8s/0")

        # Define a db relation
        self.db_rel_id = self.harness.add_relation(DB_RELATION_NAME, "client_app")
        self.harness.add_relation_unit(self.db_rel_id, "client_app/0")

        # Define a db-admin relation
        self.db_admin_rel_id = self.harness.add_relation(DB_ADMIN_RELATION_NAME, "admin_client")
        self.harness.add_relation_unit(self.db_admin_rel_id, "admin_client/0")

    def test_correct_admin_perms_set_in_constructor(self):
        assert self.charm.legacy_db_relation.relation_name == "db"
        assert self.charm.legacy_db_relation.admin is False

        assert self.charm.legacy_db_admin_relation.relation_name == "db-admin"
        assert self.charm.legacy_db_admin_relation.admin is True

    @patch("relations.db.DbProvides._check_backend", return_value=True)
    @patch(
        "relations.backend_database.BackendDatabaseRequires.postgres", new_callable=PropertyMock
    )
    @patch("charm.PgBouncerK8sCharm.read_pgb_config", return_value=PgbConfig(DEFAULT_CONFIG))
    @patch("charms.pgbouncer_k8s.v0.pgb.generate_password", return_value="test_pass")
    @patch("charms.postgresql_k8s.v0.postgresql.PostgreSQL")
    @patch("charms.postgresql_k8s.v0.postgresql.PostgreSQL.create_user")
    @patch("charms.postgresql_k8s.v0.postgresql.PostgreSQL.create_database")
    @patch("relations.backend_database.BackendDatabaseRequires.initialise_auth_function")
    @patch("charm.PgBouncerK8sCharm.render_pgb_config")
    def test_on_relation_joined(
        self,
        _render_cfg,
        _init_auth,
        _create_database,
        _create_user,
        _postgres,
        _gen_pw,
        _read_cfg,
        _backend_pg,
        _check_backend,
    ):
        self.harness.set_leader(True)

        mock_event = MagicMock()
        mock_event.app.name = "external_test_app"
        mock_event.relation.id = 1

        database = "test_db"
        user = "pgbouncer_k8s_user_1_None"
        password = _gen_pw.return_value

        relation_data = mock_event.relation.data = {}
        relation_data[self.charm.unit] = {}
        relation_data[self.charm.app] = {}
        relation_data[mock_event.app] = {"database": database}
        _backend_pg.return_value = _postgres
        _postgres.create_user = _create_user
        _postgres.create_database = _create_database

        self.db_admin_relation._on_relation_joined(mock_event)

        _create_user.assert_called_with(user, password, admin=True)
        _create_database.assert_called_with(database, user)
        _init_auth.assert_called_with(dbname=database)
        assert user in _read_cfg.return_value["pgbouncer"]["admin_users"]
        _render_cfg.assert_called_with(_read_cfg.return_value, reload_pgbouncer=True)

        for dbag in [relation_data[self.charm.unit], relation_data[self.charm.app]]:
            assert dbag["database"] == database
            assert dbag["user"] == user
            assert dbag["password"] == password

        # Check admin permissions aren't present when we use db_relation
        self.db_relation._on_relation_joined(mock_event)
        _create_user.assert_called_with(user, password, admin=False)

    @patch("relations.db.DbProvides._check_backend", return_value=True)
    @patch(
        "relations.backend_database.BackendDatabaseRequires.postgres", new_callable=PropertyMock
    )
    @patch("relations.db.DbProvides.get_databags", return_value=[{}])
    @patch("relations.db.DbProvides.update_connection_info")
    @patch("relations.db.DbProvides.update_postgres_endpoints")
    @patch("relations.db.DbProvides.update_databags")
    @patch("relations.db.DbProvides.get_allowed_units")
    @patch("relations.db.DbProvides.get_allowed_subnets")
    @patch("relations.db.DbProvides._get_state")
    def test_on_relation_changed(
        self,
        _get_state,
        _allowed_subnets,
        _allowed_units,
        _update_databags,
        _update_postgres_endpoints,
        _update_connection_info,
        _get_databags,
        _backend_postgres,
        _check_backend,
    ):
        self.harness.set_leader()

        database = "test_db"
        user = "test_user"
        password = "test_pw"
        _get_databags.return_value[0] = {
            "database": database,
            "user": user,
            "password": password,
        }

        # Call the function
        event = MagicMock()
        self.db_relation._on_relation_changed(event)

        _update_connection_info.assert_called_with(
            event.relation, self.charm.config["listen_port"]
        )
        _update_postgres_endpoints.assert_called_with(event.relation, reload_pgbouncer=True)
        _update_databags.assert_called_with(
            event.relation,
            {
                "allowed-subnets": _allowed_subnets.return_value,
                "allowed-units": _allowed_units.return_value,
                "version": self.charm.backend.postgres.get_postgresql_version(),
                "host": self.charm.unit_pod_hostname,
                "user": user,
                "password": password,
                "database": database,
                "state": _get_state.return_value,
            },
        )

    @patch("relations.db.DbProvides.get_databags", return_value=[{}])
    @patch("relations.db.DbProvides.get_external_app")
    @patch("relations.db.DbProvides.update_databags")
    def test_update_connection_info(self, _update_databags, _get_external_app, _get_databags):
        relation = MagicMock()
        database = "test_db"
        user = "test_user"
        password = "test_pw"
        port = "5555"

        _get_databags.return_value[0] = {
            "database": database,
            "user": user,
            "password": password,
        }

        master_dbconnstr = {
            "host": self.charm.peers.leader_hostname,
            "dbname": database,
            "port": port,
            "user": user,
            "password": password,
            "fallback_application_name": _get_external_app().name,
        }

        standby_hostnames = self.charm.peers.units_hostnames - {self.charm.peers.leader_hostname}
        if len(standby_hostnames) > 0:
            standby_hostname = standby_hostnames.pop()
            standby_dbconnstr = dict(master_dbconnstr)
            standby_dbconnstr.update({"host": standby_hostname, "dbname": f"{database}_standby"})

        self.db_relation.update_connection_info(relation, port)
        _update_databags.assert_called_with(
            relation,
            {
                "master": parse_dict_to_kv_string(master_dbconnstr),
                "port": port,
                "host": self.charm.unit_pod_hostname,
                "standbys": parse_dict_to_kv_string(standby_dbconnstr),
            },
        )

    @patch("relations.db.DbProvides._check_backend", return_value=True)
    @patch("relations.db.DbProvides.get_databags", return_value=[{}])
    @patch(
        "relations.backend_database.BackendDatabaseRequires.postgres_databag",
        new_callable=PropertyMock,
        return_value={},
    )
    @patch(
        "relations.backend_database.BackendDatabaseRequires.get_read_only_endpoints",
        return_value=[],
    )
    @patch("charm.PgBouncerK8sCharm.read_pgb_config", return_value=PgbConfig(DEFAULT_CONFIG))
    @patch("charm.PgBouncerK8sCharm.render_pgb_config")
    def test_update_postgres_endpoints(
        self,
        _render_cfg,
        _read_cfg,
        _read_only_endpoint,
        _pg_databag,
        _get_databags,
        _check_backend,
    ):
        database = "test_db"
        _get_databags.return_value[0] = {"database": database}
        _pg_databag.return_value = {"endpoints": "ip:port"}
        cfg = _read_cfg.return_value

        relation = MagicMock()
        reload_pgbouncer = False

        self.db_relation.update_postgres_endpoints(relation, reload_pgbouncer=reload_pgbouncer)
        assert database in cfg["databases"].keys()
        assert f"{database}_standby" not in cfg["databases"].keys()
        _render_cfg.assert_called_with(cfg, reload_pgbouncer=reload_pgbouncer)
<<<<<<< HEAD
        _read_only_endpoint.return_value = ["readonly:endpoint"]
=======
>>>>>>> ad2dc359

        _read_only_endpoint.return_value = "readonly:endpoint"
        self.db_relation.update_postgres_endpoints(relation, reload_pgbouncer=reload_pgbouncer)
        assert database in cfg["databases"].keys()
        assert f"{database}_standby" in cfg["databases"].keys()

    @patch("relations.db.DbProvides.get_allowed_units", return_value="test_string")
    def test_on_relation_departed(self, _get_units):
        self.harness.set_leader(True)
        mock_event = MagicMock()
        mock_event.relation.data = {
            self.charm.app: {"allowed-units": "app"},
            self.charm.unit: {"allowed-units": "unit"},
        }
        self.db_relation._on_relation_departed(mock_event)

        app_databag = mock_event.relation.data[self.charm.app]
        unit_databag = mock_event.relation.data[self.charm.unit]

        expected_app_databag = {"allowed-units": "test_string"}
        expected_unit_databag = {"allowed-units": "test_string"}

        self.assertDictEqual(app_databag, expected_app_databag)
        self.assertDictEqual(unit_databag, expected_unit_databag)

    @patch("relations.db.DbProvides._check_backend", return_value=True)
    @patch("charm.PgBouncerK8sCharm.read_pgb_config", return_value=PgbConfig(DEFAULT_CONFIG))
    @patch("charms.postgresql_k8s.v0.postgresql.PostgreSQL")
    @patch("charms.postgresql_k8s.v0.postgresql.PostgreSQL.delete_user")
    @patch(
        "relations.backend_database.BackendDatabaseRequires.postgres", new_callable=PropertyMock
    )
    @patch("charm.PgBouncerK8sCharm.render_pgb_config")
    @patch("relations.backend_database.BackendDatabaseRequires.remove_auth_function")
    def test_on_relation_broken(
        self,
        _remove_auth,
        _render_cfg,
        _backend_postgres,
        _delete_user,
        _postgres,
        _read,
        _check_backend,
    ):
        """Test that all traces of the given app are removed from pgb config, including user."""
        self.harness.set_leader(True)
        database = "test_db"
        username = "test_user"
        _backend_postgres.return_value = _postgres
        _postgres.delete_user = _delete_user

        input_cfg = PgbConfig(DEFAULT_CONFIG)
        input_cfg["databases"]["some_other_db"] = {"dbname": "pgb_postgres_standby_0"}
        input_cfg["databases"][database] = {"dbname": f"{database}"}
        input_cfg["databases"][f"{database}_standby"] = {"dbname": f"{database}"}
        _read.return_value = input_cfg

        mock_event = MagicMock()
        databag = {
            "user": username,
            "database": database,
        }
        mock_event.relation.data = {}
        mock_event.relation.data[self.charm.unit] = databag
        mock_event.relation.data[self.charm.app] = databag

        self.db_relation._on_relation_broken(mock_event)

        _delete_user.assert_called_with(username)

        assert database not in [input_cfg["databases"]]
        assert f"{database}_standby" not in [input_cfg["databases"]]<|MERGE_RESOLUTION|>--- conflicted
+++ resolved
@@ -253,10 +253,7 @@
         assert database in cfg["databases"].keys()
         assert f"{database}_standby" not in cfg["databases"].keys()
         _render_cfg.assert_called_with(cfg, reload_pgbouncer=reload_pgbouncer)
-<<<<<<< HEAD
         _read_only_endpoint.return_value = ["readonly:endpoint"]
-=======
->>>>>>> ad2dc359
 
         _read_only_endpoint.return_value = "readonly:endpoint"
         self.db_relation.update_postgres_endpoints(relation, reload_pgbouncer=reload_pgbouncer)
