# Copyright 2022 Canonical Ltd.
# See LICENSE file for licensing details.

import unittest
from unittest.mock import MagicMock, PropertyMock, patch

from ops.testing import Harness

from charm import PgBouncerK8sCharm
from lib.charms.pgbouncer_k8s.v0.pgb import (
    DEFAULT_CONFIG,
    PgbConfig,
    parse_dict_to_kv_string,
)

TEST_UNIT = {
    "master": "host=master port=1 dbname=testdatabase",
    "standbys": "host=standby1 port=1 dbname=testdatabase",
}

BACKEND_RELATION_NAME = "backend-database"
DB_RELATION_NAME = "db"
DB_ADMIN_RELATION_NAME = "db-admin"


class TestDb(unittest.TestCase):
    def setUp(self):
        self.harness = Harness(PgBouncerK8sCharm)
        self.addCleanup(self.harness.cleanup)
        self.harness.begin()

        self.charm = self.harness.charm
        self.app = self.charm.app.name
        self.unit = self.charm.unit.name
        self.backend = self.charm.backend
        self.db_relation = self.charm.legacy_db_relation
        self.db_admin_relation = self.charm.legacy_db_admin_relation

<<<<<<< HEAD
        # TODO update mocks now we're using the mock harness
=======
>>>>>>> b28e92d6
        # Define a backend relation
        self.backend_rel_id = self.harness.add_relation(BACKEND_RELATION_NAME, "postgres")
        self.harness.add_relation_unit(self.backend_rel_id, "postgres/0")
        self.harness.add_relation_unit(self.backend_rel_id, self.unit)

        # Define a db relation
        self.db_rel_id = self.harness.add_relation(DB_RELATION_NAME, "client_app")
        self.harness.add_relation_unit(self.db_rel_id, "client/0")
        self.harness.add_relation_unit(self.db_rel_id, self.unit)

        # Define a db-admin relation
        self.db_admin_rel_id = self.harness.add_relation(
            DB_ADMIN_RELATION_NAME, "admin_client_app"
        )
        self.harness.add_relation_unit(self.db_admin_rel_id, "admin_client/0")
        self.harness.add_relation_unit(self.db_admin_rel_id, self.unit)

    def test_correct_admin_perms_set_in_constructor(self):
        assert self.charm.legacy_db_relation.relation_name == "db"
        assert self.charm.legacy_db_relation.admin is False

        assert self.charm.legacy_db_admin_relation.relation_name == "db-admin"
        assert self.charm.legacy_db_admin_relation.admin is True

    @patch(
        "relations.backend_database.BackendDatabaseRequires.postgres", new_callable=PropertyMock
    )
    @patch("charm.PgBouncerK8sCharm.read_pgb_config", return_value=PgbConfig(DEFAULT_CONFIG))
    @patch("charms.pgbouncer_k8s.v0.pgb.generate_password", return_value="test_pass")
    @patch("charms.postgresql_k8s.v0.postgresql.PostgreSQL")
    @patch("charms.postgresql_k8s.v0.postgresql.PostgreSQL.create_user")
    @patch("charms.postgresql_k8s.v0.postgresql.PostgreSQL.create_database")
    @patch("relations.backend_database.BackendDatabaseRequires.initialise_auth_function")
    @patch("charm.PgBouncerK8sCharm.render_pgb_config")
    def test_on_relation_joined(
        self,
        _render_cfg,
        _init_auth,
        _create_database,
        _create_user,
        _postgres,
        _gen_pw,
        _read_cfg,
        _backend_pg,
    ):
        self.harness.set_leader(True)

        mock_event = MagicMock()
        mock_event.app.name = "external_test_app"
        mock_event.relation.id = 1

        database = "test_db"
        user = "pgbouncer_k8s_user_id_1_None"
        password = _gen_pw.return_value

        relation_data = mock_event.relation.data = {}
        relation_data[self.charm.unit] = {}
        relation_data[self.charm.app] = {}
        relation_data[mock_event.app] = {"database": database}
        _backend_pg.return_value = _postgres
        _postgres.create_user = _create_user
        _postgres.create_database = _create_database

        self.db_admin_relation._on_relation_joined(mock_event)

        _create_user.assert_called_with(user, password, admin=True)
        _create_database.assert_called_with(database, user)
        _init_auth.assert_called_with(dbname=database)
        assert user in _read_cfg.return_value["pgbouncer"]["admin_users"]
        _render_cfg.assert_called_with(_read_cfg.return_value, reload_pgbouncer=True)

        for dbag in [relation_data[self.charm.unit], relation_data[self.charm.app]]:
            assert dbag["database"] == database
            assert dbag["user"] == user
            assert dbag["password"] == password

        # Check admin permissions aren't present when we use db_relation
        self.db_relation._on_relation_joined(mock_event)
        _create_user.assert_called_with(user, password, admin=False)

    @patch(
        "relations.backend_database.BackendDatabaseRequires.app_databag", new_callable=PropertyMock
    )
    @patch(
        "relations.backend_database.BackendDatabaseRequires.postgres", new_callable=PropertyMock
    )
    @patch("charm.PgBouncerK8sCharm.read_pgb_config", return_value=PgbConfig(DEFAULT_CONFIG))
    @patch(
        "charm.PgBouncerK8sCharm.unit_pod_hostname",
        new_callable=PropertyMock,
        return_value="test-host",
    )
    @patch("relations.db.DbProvides.get_external_app")
    @patch("relations.db.DbProvides.get_allowed_units", return_value="test_allowed_unit")
    @patch("relations.db.DbProvides.get_allowed_subnets", return_value="test_allowed_subnet")
    @patch("relations.db.DbProvides._get_state", return_value="test-state")
    @patch("charm.PgBouncerK8sCharm.render_pgb_config")
    @patch("charms.postgresql_k8s.v0.postgresql.PostgreSQL")
    def test_on_relation_changed(
        self,
        _postgres,
        _render_cfg,
        _state,
        _allowed_subnets,
        _allowed_units,
        _external_app,
        _hostname,
        _read_cfg,
        _backend_postgres,
        _backend_dbag,
    ):
        # Ensure event doesn't defer too early
        self.harness.set_leader(True)

        # set up mocks
        _read_cfg.return_value["databases"]["test_db"] = {
            "host": "test-host",
            "dbname": "external_test_unit",
            "port": "test_port",
            "user": "test_user",
            "password": "test_pass",
            "fallback_application_name": "external_test_unit",
        }

        mock_event = MagicMock()
        relation_data = mock_event.relation.data = {}
        pgb_unit_databag = relation_data[self.db_relation.charm.unit] = {}
        database = "test_db"
        user = "test_user"
        password = "test_pw"
        pgb_app_databag = relation_data[self.charm.app] = {
            "database": database,
            "user": user,
            "password": password,
        }

        external_app = _external_app.return_value
        relation_data[external_app] = {}
        external_app.name = "external_test_app"

        _backend_postgres.return_value = _postgres
        _postgres.get_postgresql_version.return_value = "12"

        # Call the function
        self.db_relation._on_relation_changed(mock_event)

        # evaluate output
        dbconnstr = parse_dict_to_kv_string(
            {
                "host": self.charm.unit_pod_hostname,
                "dbname": database,
                "port": self.charm.config["listen_port"],
                "user": user,
                "password": password,
                "fallback_application_name": external_app.name,
            }
        )

        for databag in [pgb_app_databag, pgb_unit_databag]:
            assert databag["allowed-subnets"] == _allowed_subnets.return_value
            assert databag["allowed-units"] == _allowed_units.return_value
            assert databag["host"] == _hostname.return_value
            assert databag["master"] == dbconnstr
            assert databag["port"] == str(self.charm.config["listen_port"])
            assert databag["standbys"] == dbconnstr
            assert databag["version"] == "12"
            assert databag["user"] == user
            assert databag["password"] == password
            assert databag["database"] == database

        assert pgb_unit_databag["state"] == _state.return_value

        _render_cfg.assert_called_with(_read_cfg.return_value, reload_pgbouncer=True)

    @patch("relations.db.DbProvides.get_allowed_units", return_value="test_string")
    def test_on_relation_departed(self, _get_units):
        mock_event = MagicMock()
        mock_event.relation.data = {
            self.charm.app: {"allowed-units": "app"},
            self.charm.unit: {"allowed-units": "unit"},
        }
        self.db_relation._on_relation_departed(mock_event)

        app_databag = mock_event.relation.data[self.charm.app]
        unit_databag = mock_event.relation.data[self.charm.unit]

        expected_app_databag = {"allowed-units": "test_string"}
        expected_unit_databag = {"allowed-units": "test_string"}

        self.assertDictEqual(app_databag, expected_app_databag)
        self.assertDictEqual(unit_databag, expected_unit_databag)

    @patch("charm.PgBouncerK8sCharm.read_pgb_config", return_value=PgbConfig(DEFAULT_CONFIG))
    @patch("charms.postgresql_k8s.v0.postgresql.PostgreSQL")
    @patch("charms.postgresql_k8s.v0.postgresql.PostgreSQL.delete_user")
    @patch(
        "relations.backend_database.BackendDatabaseRequires.postgres", new_callable=PropertyMock
    )
    @patch("charm.PgBouncerK8sCharm.render_pgb_config")
    def test_on_relation_broken(
        self, _render_cfg, _backend_postgres, _delete_user, _postgres, _read
    ):
        """Test that all traces of the given app are removed from pgb config, including user."""
        database = "test_db"
        username = "test_user"
        _backend_postgres.return_value = _postgres
        _postgres.delete_user = _delete_user

        input_cfg = PgbConfig(DEFAULT_CONFIG)
        input_cfg["databases"]["some_other_db"] = {"dbname": "pgb_postgres_standby_0"}
        input_cfg["databases"][database] = {"dbname": f"{database}"}
        input_cfg["databases"][f"{database}_standby"] = {"dbname": f"{database}"}
        _read.return_value = input_cfg

        mock_event = MagicMock()
        app_databag = {
            "user": username,
            "database": database,
        }
        mock_event.relation.data = {}
        mock_event.relation.data[self.charm.app] = app_databag

        self.db_relation._on_relation_broken(mock_event)

        _delete_user.assert_called_with(username)

        assert database not in [input_cfg["databases"]]
        assert f"{database}_standby" not in [input_cfg["databases"]]<|MERGE_RESOLUTION|>--- conflicted
+++ resolved
@@ -36,10 +36,6 @@
         self.db_relation = self.charm.legacy_db_relation
         self.db_admin_relation = self.charm.legacy_db_admin_relation
 
-<<<<<<< HEAD
-        # TODO update mocks now we're using the mock harness
-=======
->>>>>>> b28e92d6
         # Define a backend relation
         self.backend_rel_id = self.harness.add_relation(BACKEND_RELATION_NAME, "postgres")
         self.harness.add_relation_unit(self.backend_rel_id, "postgres/0")
