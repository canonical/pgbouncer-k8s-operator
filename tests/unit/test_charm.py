# Copyright 2022 Canonical Ltd.
# See LICENSE file for licensing details.
#
# Learn more about testing at: https://juju.is/docs/sdk/testing

import unittest
from unittest.mock import patch

from charms.pgbouncer_k8s.v0.pgb import DEFAULT_CONFIG, PgbConfig
from ops.model import ActiveStatus, WaitingStatus
from ops.testing import Harness

<<<<<<< HEAD
from charm import PgBouncerK8sCharm
from constants import INI_PATH, PGB
=======
from charm import INI_PATH, PGB, PgBouncerK8sCharm
>>>>>>> b28e92d6


class TestCharm(unittest.TestCase):
    def setUp(self):
        self.harness = Harness(PgBouncerK8sCharm)
        self.addCleanup(self.harness.cleanup)
        self.harness.begin()
        self.charm = self.harness.charm

<<<<<<< HEAD
    def test_on_start(self):
        self.charm.on.start.emit()
=======
    def test_on_install(self):
        self.charm.on.install.emit()
>>>>>>> b28e92d6
        pgb_container = self.harness.model.unit.get_container(PGB)

        # assert config is set to default - it gets updated in the config-changed hook fired later
        ini = pgb_container.pull(INI_PATH).read()
        self.assertEqual(ini, PgbConfig(DEFAULT_CONFIG).render())

    @patch("charm.PgBouncerK8sCharm.read_pgb_config", return_value=PgbConfig(DEFAULT_CONFIG))
    @patch("charm.PgBouncerK8sCharm.update_backend_relation_port")
    @patch("ops.model.Container.restart")
    def test_on_config_changed(self, _restart, _update_port, _read):
        self.harness.update_config()

        mock_cores = 1
        self.charm._cores = mock_cores
        max_db_connections = 535

        # create default config object and modify it as we expect in the hook.
        test_config = PgbConfig(DEFAULT_CONFIG)
        test_config["pgbouncer"]["pool_mode"] = "transaction"
        test_config.set_max_db_connection_derivatives(
            max_db_connections=max_db_connections,
            pgb_instances=mock_cores,
        )
        test_config["pgbouncer"]["listen_port"] = "6464"

        self.harness.update_config(
            {
                "pool_mode": "transaction",
                "max_db_connections": max_db_connections,
                "listen_port": "6464",
            }
        )
        self.assertEqual(self.harness.model.unit.status, ActiveStatus())
        _restart.assert_called()
        _update_port.assert_called()

        # Test changing charm config propagates to container config file.
        pgb_container = self.harness.model.unit.get_container(PGB)
        container_config = pgb_container.pull(INI_PATH).read()
        self.assertEqual(container_config, test_config.render())

    @patch("ops.model.Container.can_connect", return_value=False)
    @patch("ops.charm.ConfigChangedEvent.defer")
    def test_on_config_changed_container_cant_connect(self, can_connect, defer):
        self.harness.update_config()
        self.assertIsInstance(
            self.harness.model.unit.status,
            WaitingStatus,
        )
        defer.assert_called()

    def test_on_pgbouncer_pebble_ready(self):
        # emit on start to ensure config file render
<<<<<<< HEAD
        self.harness.charm.on.start.emit()
=======
        self.harness.charm.on.install.emit()
>>>>>>> b28e92d6
        initial_plan = self.harness.get_container_pebble_plan(PGB)
        self.assertEqual(initial_plan.to_yaml(), "{}\n")

        expected_plan = {
            "services": {
                PGB: {
                    "summary": "pgbouncer service",
                    "user": "postgres",
<<<<<<< HEAD
                    "command": f"pgbouncer -R -v {INI_PATH}",
=======
                    "command": f"pgbouncer -R {INI_PATH}",
>>>>>>> b28e92d6
                    "startup": "enabled",
                    "override": "replace",
                }
            },
        }
        container = self.harness.model.unit.get_container(PGB)
        self.charm.on.pgbouncer_pebble_ready.emit(container)
        updated_plan = self.harness.get_container_pebble_plan(PGB).to_dict()
        self.assertEqual(expected_plan, updated_plan)

        service = self.harness.model.unit.get_container(PGB).get_service(PGB)
        self.assertTrue(service.is_running())
        self.assertEqual(self.harness.model.unit.status, ActiveStatus())

    @patch("ops.model.Container.can_connect", return_value=False)
    @patch("charm.PgBouncerK8sCharm.reload_pgbouncer")
    def test_render_pgb_config(self, reload_pgbouncer, _can_connect):
        cfg = PgbConfig(DEFAULT_CONFIG)

        # Assert we exit early if _can_connect returns false
        _can_connect.return_value = False
        self.charm.render_pgb_config(cfg, reload_pgbouncer=False)
        self.assertIsInstance(self.charm.unit.status, WaitingStatus)
        reload_pgbouncer.assert_not_called()

        _can_connect.return_value = True
        self.charm.render_pgb_config(cfg, reload_pgbouncer=True)
<<<<<<< HEAD
        reload_pgbouncer.assert_called()
=======
        _reload_pgbouncer.assert_called()
>>>>>>> b28e92d6

        pgb_container = self.harness.model.unit.get_container(PGB)
        ini = pgb_container.pull(INI_PATH).read()
        self.assertEqual(cfg.render(), ini)

    def test_read_pgb_config(self):
        test_cfg = PgbConfig(DEFAULT_CONFIG)
        self.charm.render_pgb_config(test_cfg)
        read_cfg = self.charm.read_pgb_config()
        self.assertDictEqual(dict(read_cfg), dict(test_cfg))

    @patch("ops.model.Container.restart")
    def testreload_pgbouncer(self, _restart):
        self.charm.reload_pgbouncer()
        self.assertIsInstance(self.charm.unit.status, ActiveStatus)
        _restart.assert_called_once()<|MERGE_RESOLUTION|>--- conflicted
+++ resolved
@@ -10,12 +10,8 @@
 from ops.model import ActiveStatus, WaitingStatus
 from ops.testing import Harness
 
-<<<<<<< HEAD
 from charm import PgBouncerK8sCharm
 from constants import INI_PATH, PGB
-=======
-from charm import INI_PATH, PGB, PgBouncerK8sCharm
->>>>>>> b28e92d6
 
 
 class TestCharm(unittest.TestCase):
@@ -25,13 +21,8 @@
         self.harness.begin()
         self.charm = self.harness.charm
 
-<<<<<<< HEAD
-    def test_on_start(self):
-        self.charm.on.start.emit()
-=======
     def test_on_install(self):
         self.charm.on.install.emit()
->>>>>>> b28e92d6
         pgb_container = self.harness.model.unit.get_container(PGB)
 
         # assert config is set to default - it gets updated in the config-changed hook fired later
@@ -85,11 +76,7 @@
 
     def test_on_pgbouncer_pebble_ready(self):
         # emit on start to ensure config file render
-<<<<<<< HEAD
-        self.harness.charm.on.start.emit()
-=======
         self.harness.charm.on.install.emit()
->>>>>>> b28e92d6
         initial_plan = self.harness.get_container_pebble_plan(PGB)
         self.assertEqual(initial_plan.to_yaml(), "{}\n")
 
@@ -98,11 +85,7 @@
                 PGB: {
                     "summary": "pgbouncer service",
                     "user": "postgres",
-<<<<<<< HEAD
-                    "command": f"pgbouncer -R -v {INI_PATH}",
-=======
                     "command": f"pgbouncer -R {INI_PATH}",
->>>>>>> b28e92d6
                     "startup": "enabled",
                     "override": "replace",
                 }
@@ -130,11 +113,7 @@
 
         _can_connect.return_value = True
         self.charm.render_pgb_config(cfg, reload_pgbouncer=True)
-<<<<<<< HEAD
         reload_pgbouncer.assert_called()
-=======
-        _reload_pgbouncer.assert_called()
->>>>>>> b28e92d6
 
         pgb_container = self.harness.model.unit.get_container(PGB)
         ini = pgb_container.pull(INI_PATH).read()
