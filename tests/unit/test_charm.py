# Copyright 2022 Canonical Ltd.
# See LICENSE file for licensing details.
#
# Learn more about testing at: https://juju.is/docs/sdk/testing

import unittest
from unittest.mock import patch

<<<<<<< HEAD
from charms.pgbouncer_k8s_operator.v0.pgb import DEFAULT_CONFIG, PgbConfig
=======
from charms.pgbouncer_k8s.v0.pgb import DEFAULT_CONFIG, PgbConfig
>>>>>>> 37708795
from ops.model import ActiveStatus, WaitingStatus
from ops.testing import Harness

from charm import INI_PATH, PGB, USERLIST_PATH, PgBouncerK8sCharm


class TestCharm(unittest.TestCase):
    def setUp(self):
        self.harness = Harness(PgBouncerK8sCharm)
        self.addCleanup(self.harness.cleanup)
        self.harness.begin()
        self.charm = self.harness.charm

<<<<<<< HEAD
    @patch("charms.pgbouncer_k8s_operator.v0.pgb.generate_password", return_value="pw")
=======
    @patch("charms.pgbouncer_k8s.v0.pgb.generate_password", return_value="pw")
>>>>>>> 37708795
    def test_on_install(self, _gen_pw):
        self.charm.on.install.emit()
        pgb_container = self.harness.model.unit.get_container(PGB)

        # assert config is set to default - it gets updated in the config-changed hook fired later
        ini = pgb_container.pull(INI_PATH).read()
        self.assertEqual(ini, PgbConfig(DEFAULT_CONFIG).render())

        # Assert userlist is created with the generated password
        userlist = pgb_container.pull(USERLIST_PATH).read()
        self.assertEqual('"juju_admin" "pw"', userlist)
        _gen_pw.assert_called_once()

    @patch("charm.PgBouncerK8sCharm.read_pgb_config", return_value=PgbConfig(DEFAULT_CONFIG))
<<<<<<< HEAD
    @patch("charm.PgBouncerK8sCharm.trigger_db_relations")
    @patch("ops.model.Container.restart")
    def test_on_config_changed(self, _restart, _trigger_db_relations, _read):
=======
    @patch("charm.PgBouncerK8sCharm.update_backend_relation_port")
    @patch("ops.model.Container.restart")
    def test_on_config_changed(self, _restart, _update_port, _read):
>>>>>>> 37708795
        self.harness.update_config()

        mock_cores = 1
        self.charm._cores = mock_cores
        max_db_connections = 535

        # create default config object and modify it as we expect in the hook.
        test_config = PgbConfig(DEFAULT_CONFIG)
        test_config["pgbouncer"]["pool_mode"] = "transaction"
        test_config.set_max_db_connection_derivatives(
            max_db_connections=max_db_connections,
            pgb_instances=mock_cores,
        )
        test_config["pgbouncer"]["listen_port"] = "6464"

        self.harness.update_config(
            {
                "pool_mode": "transaction",
                "max_db_connections": max_db_connections,
                "listen_port": "6464",
            }
        )
        self.assertEqual(self.harness.model.unit.status, ActiveStatus())
        _restart.assert_called()
<<<<<<< HEAD
        _trigger_db_relations.assert_called()
=======
        _update_port.assert_called()
>>>>>>> 37708795

        # Test changing charm config propagates to container config file.
        pgb_container = self.harness.model.unit.get_container(PGB)
        container_config = pgb_container.pull(INI_PATH).read()
        self.assertEqual(container_config, test_config.render())

    @patch("ops.model.Container.can_connect", return_value=False)
    @patch("ops.charm.ConfigChangedEvent.defer")
    def test_on_config_changed_container_cant_connect(self, can_connect, defer):
        self.harness.update_config()
        self.assertEqual(
            self.harness.model.unit.status,
            WaitingStatus("waiting for pgbouncer workload container."),
        )
        defer.assert_called()

    def test_on_pgbouncer_pebble_ready(self):
        # emit on install to ensure config file render
        self.harness.charm.on.install.emit()
        initial_plan = self.harness.get_container_pebble_plan(PGB)
        self.assertEqual(initial_plan.to_yaml(), "{}\n")

        expected_plan = {
            "services": {
                PGB: {
                    "summary": "pgbouncer service",
                    "user": "postgres",
                    "command": f"pgbouncer {INI_PATH}",
                    "startup": "enabled",
                    "override": "replace",
                }
            },
        }
        container = self.harness.model.unit.get_container(PGB)
        self.charm.on.pgbouncer_pebble_ready.emit(container)
        updated_plan = self.harness.get_container_pebble_plan(PGB).to_dict()
        self.assertEqual(expected_plan, updated_plan)

        service = self.harness.model.unit.get_container(PGB).get_service(PGB)
        self.assertTrue(service.is_running())
        self.assertEqual(self.harness.model.unit.status, ActiveStatus())

    @patch("ops.model.Container.can_connect", return_value=False)
    @patch("charm.PgBouncerK8sCharm._reload_pgbouncer")
    def test_render_pgb_config(self, _reload_pgbouncer, _can_connect):
        cfg = PgbConfig(DEFAULT_CONFIG)

        # Assert we exit early if _can_connect returns false
        _can_connect.return_value = False
        self.charm._render_pgb_config(cfg, reload_pgbouncer=True)
        self.assertIsInstance(self.charm.unit.status, WaitingStatus)
        _reload_pgbouncer.assert_not_called()

        _can_connect.return_value = True
        self.charm._render_pgb_config(cfg, reload_pgbouncer=True)
        _reload_pgbouncer.assert_called()

        pgb_container = self.harness.model.unit.get_container(PGB)
        ini = pgb_container.pull(INI_PATH).read()
        self.assertEqual(cfg.render(), ini)

    def testread_pgb_config(self):
        test_cfg = PgbConfig(DEFAULT_CONFIG)
        self.charm._render_pgb_config(test_cfg)
        read_cfg = self.charm.read_pgb_config()
        self.assertDictEqual(dict(read_cfg), dict(test_cfg))

    @patch("ops.model.Container.can_connect")
    @patch("charm.PgBouncerK8sCharm._reload_pgbouncer")
    def test_render_userlist(self, _reload_pgbouncer, _can_connect):
        cfg = PgbConfig(DEFAULT_CONFIG)

        # Assert we exit early if _can_connect returns false
        _can_connect.return_value = False
        self.charm._render_userlist(cfg, reload_pgbouncer=True)
        self.assertIsInstance(self.charm.unit.status, WaitingStatus)
        _reload_pgbouncer.assert_not_called()

        _can_connect.return_value = True
        pgb_container = self.harness.model.unit.get_container(PGB)
        self.charm._render_userlist({"test-user": "pw"}, reload_pgbouncer=True)
        _reload_pgbouncer.assert_called()

        userlist = pgb_container.pull(USERLIST_PATH).read()
        self.assertEqual('"test-user" "pw"', userlist)

    @patch("ops.model.Container.restart")
    def test_reload_pgbouncer(self, _restart):
        self.charm._reload_pgbouncer()
        self.assertIsInstance(self.charm.unit.status, ActiveStatus)
        _restart.assert_called_once()

<<<<<<< HEAD
    @patch("charms.pgbouncer_k8s_operator.v0.pgb.generate_password", return_value="default-pass")
=======
    @patch("charms.pgbouncer_k8s.v0.pgb.generate_password", return_value="default-pass")
>>>>>>> 37708795
    @patch("charm.PgBouncerK8sCharm._read_userlist", return_value={})
    @patch("charm.PgBouncerK8sCharm.read_pgb_config", return_value=PgbConfig(DEFAULT_CONFIG))
    @patch("charm.PgBouncerK8sCharm._render_userlist")
    @patch("charm.PgBouncerK8sCharm._render_pgb_config")
    def test_add_user(self, _render_cfg, _render_userlist, _read_cfg, _read_userlist, _gen_pw):
        default_admins = DEFAULT_CONFIG[PGB]["admin_users"]
        default_stats = DEFAULT_CONFIG[PGB]["stats_users"]
        cfg = PgbConfig(DEFAULT_CONFIG)

        # If user already exists, assert we aren't recreating them.
        _read_userlist.return_value = {"test-user": "test-pass"}
        self.charm.add_user(user="test-user", cfg=cfg, password="test-pass")
        _render_userlist.assert_not_called()
        _read_userlist.reset_mock()

        # Test defaults
        self.charm.add_user(user="test-user", cfg=cfg)
        _render_userlist.assert_called_with({"test-user": "default-pass"})
        _render_cfg.assert_not_called()
        assert cfg[PGB].get("admin_users") == default_admins
        # No stats_users by default
        assert cfg[PGB].get("stats_users") == default_stats
        _read_userlist.reset_mock()
        _render_userlist.reset_mock()

        # Test everything else
        max_cfg = PgbConfig(DEFAULT_CONFIG)
        self.charm.add_user(
            user="max-test",
            password="max-pw",
            cfg=max_cfg,
            admin=True,
            stats=True,
            reload_pgbouncer=True,
            render_cfg=True,
        )
        _render_userlist.assert_called_with({"test-user": "default-pass", "max-test": "max-pw"})
        assert max_cfg[PGB].get("admin_users") == default_admins + ["max-test"]
        assert max_cfg[PGB].get("stats_users") == default_stats + ["max-test"]
        _render_cfg.assert_called_with(max_cfg, True)

        # Test we can't duplicate stats or admin users
        self.charm.add_user(
            user="max-test", password="max-pw", cfg=max_cfg, admin=True, stats=True
        )
        assert max_cfg[PGB].get("admin_users") == default_admins + ["max-test"]
        assert max_cfg[PGB].get("stats_users") == default_stats + ["max-test"]

    @patch("charm.PgBouncerK8sCharm._read_userlist", return_value={"test_user": ""})
    @patch("charm.PgBouncerK8sCharm.read_pgb_config", return_value=PgbConfig(DEFAULT_CONFIG))
    @patch("charm.PgBouncerK8sCharm._render_userlist")
    @patch("charm.PgBouncerK8sCharm._render_pgb_config")
    def test_remove_user(self, _render_cfg, _render_userlist, _read_cfg, _read_userlist):
        user = "test_user"
        cfg = PgbConfig(DEFAULT_CONFIG)
        cfg[PGB]["admin_users"].append(user)
        cfg[PGB]["stats_users"].append(user)
        admin_users = list(cfg[PGB]["admin_users"])
        stats_users = list(cfg[PGB]["stats_users"])

        # try to remove user that doesn't exist
        self.charm.remove_user("nonexistent-user", cfg=cfg)
        _render_userlist.assert_not_called()
        assert cfg[PGB]["admin_users"] == admin_users
        assert cfg[PGB]["stats_users"] == stats_users

        # remove user that does exist
        self.charm.remove_user(user, cfg=cfg, render_cfg=True, reload_pgbouncer=True)
        assert user not in cfg[PGB]["admin_users"]
        assert user not in cfg[PGB]["stats_users"]
        _render_userlist.assert_called_with({})
        _render_cfg.assert_called_with(cfg, True)<|MERGE_RESOLUTION|>--- conflicted
+++ resolved
@@ -6,11 +6,7 @@
 import unittest
 from unittest.mock import patch
 
-<<<<<<< HEAD
-from charms.pgbouncer_k8s_operator.v0.pgb import DEFAULT_CONFIG, PgbConfig
-=======
 from charms.pgbouncer_k8s.v0.pgb import DEFAULT_CONFIG, PgbConfig
->>>>>>> 37708795
 from ops.model import ActiveStatus, WaitingStatus
 from ops.testing import Harness
 
@@ -24,11 +20,7 @@
         self.harness.begin()
         self.charm = self.harness.charm
 
-<<<<<<< HEAD
-    @patch("charms.pgbouncer_k8s_operator.v0.pgb.generate_password", return_value="pw")
-=======
     @patch("charms.pgbouncer_k8s.v0.pgb.generate_password", return_value="pw")
->>>>>>> 37708795
     def test_on_install(self, _gen_pw):
         self.charm.on.install.emit()
         pgb_container = self.harness.model.unit.get_container(PGB)
@@ -43,15 +35,9 @@
         _gen_pw.assert_called_once()
 
     @patch("charm.PgBouncerK8sCharm.read_pgb_config", return_value=PgbConfig(DEFAULT_CONFIG))
-<<<<<<< HEAD
-    @patch("charm.PgBouncerK8sCharm.trigger_db_relations")
-    @patch("ops.model.Container.restart")
-    def test_on_config_changed(self, _restart, _trigger_db_relations, _read):
-=======
     @patch("charm.PgBouncerK8sCharm.update_backend_relation_port")
     @patch("ops.model.Container.restart")
     def test_on_config_changed(self, _restart, _update_port, _read):
->>>>>>> 37708795
         self.harness.update_config()
 
         mock_cores = 1
@@ -76,11 +62,7 @@
         )
         self.assertEqual(self.harness.model.unit.status, ActiveStatus())
         _restart.assert_called()
-<<<<<<< HEAD
-        _trigger_db_relations.assert_called()
-=======
         _update_port.assert_called()
->>>>>>> 37708795
 
         # Test changing charm config propagates to container config file.
         pgb_container = self.harness.model.unit.get_container(PGB)
@@ -173,11 +155,7 @@
         self.assertIsInstance(self.charm.unit.status, ActiveStatus)
         _restart.assert_called_once()
 
-<<<<<<< HEAD
-    @patch("charms.pgbouncer_k8s_operator.v0.pgb.generate_password", return_value="default-pass")
-=======
     @patch("charms.pgbouncer_k8s.v0.pgb.generate_password", return_value="default-pass")
->>>>>>> 37708795
     @patch("charm.PgBouncerK8sCharm._read_userlist", return_value={})
     @patch("charm.PgBouncerK8sCharm.read_pgb_config", return_value=PgbConfig(DEFAULT_CONFIG))
     @patch("charm.PgBouncerK8sCharm._render_userlist")
