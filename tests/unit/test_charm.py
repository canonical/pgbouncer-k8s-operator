# Copyright 2023 Canonical Ltd.
# See LICENSE file for licensing details.
#
# Learn more about testing at: https://juju.is/docs/sdk/testing

import unittest
from unittest.mock import Mock, PropertyMock, call, patch

from charms.pgbouncer_k8s.v0.pgb import DEFAULT_CONFIG, PgbConfig
from ops.model import WaitingStatus
from ops.testing import Harness

from charm import PgBouncerK8sCharm
from constants import (
    BACKEND_RELATION_NAME,
    INI_PATH,
    PEER_RELATION_NAME,
    PGB,
    SECRET_CACHE_LABEL,
    SECRET_DELETED_LABEL,
    SECRET_INTERNAL_LABEL,
    SECRET_LABEL,
)


class TestCharm(unittest.TestCase):
    def setUp(self):
        backend_ready_patch = patch(
            "relations.backend_database.BackendDatabaseRequires.ready",
            new_callable=PropertyMock,
            return_value=True,
        )
        backend_ready_patch.start()

        self.harness = Harness(PgBouncerK8sCharm)
        self.addCleanup(self.harness.cleanup)
        self.harness.begin_with_initial_hooks()
        self.charm = self.harness.charm
        self.harness.model.unit.get_container(PGB).make_dir("/etc/logrotate.d", make_parents=True)

<<<<<<< HEAD
        self.rel_id = self.harness.model.relations[PEER_RELATION_NAME][0].id

=======
    @patch("charm.PgBouncerK8sCharm.read_pgb_config")
    @patch("charm.PgBouncerK8sCharm.push_file")
>>>>>>> cb1d1ec9
    @patch("charm.PgBouncerK8sCharm.update_client_connection_info")
    @patch("charm.PgBouncerK8sCharm.reload_pgbouncer")
    @patch("ops.model.Container.make_dir")
    @patch("charm.PgBouncerK8sCharm.check_pgb_running")
    def test_on_config_changed(
        self,
        _check_pgb_running,
        _mkdir,
        _reload,
        _update_connection_info,
        _push_file,
        _read_pgb_config,
    ):
        self.harness.add_relation(BACKEND_RELATION_NAME, "postgres")
        _read_pgb_config.side_effect = lambda: PgbConfig(DEFAULT_CONFIG)
        self.harness.set_leader(True)
        container = self.harness.model.unit.get_container(PGB)
        self.charm.on.pgbouncer_pebble_ready.emit(container)

        mock_cores = 1
        self.charm._cores = mock_cores
        max_db_connections = 535

        # create default config object and modify it as we expect in the hook.
        test_config = PgbConfig(DEFAULT_CONFIG)
        test_config["pgbouncer"]["pool_mode"] = "transaction"
        test_config.set_max_db_connection_derivatives(
            max_db_connections=max_db_connections,
            pgb_instances=mock_cores,
        )
        test_config["pgbouncer"]["listen_port"] = 6464

        self.harness.update_config(
            {
                "pool_mode": "transaction",
                "max_db_connections": max_db_connections,
                "listen_port": 6464,
            }
        )
        _reload.assert_called_once_with()
        _update_connection_info.assert_called_with(6464)
        _check_pgb_running.assert_called_once_with()
        _push_file.assert_called_with(
            "/var/lib/pgbouncer/pgbouncer.ini", test_config.render(), 0o400
        )

    @patch("ops.model.Container.can_connect", return_value=False)
    @patch("ops.charm.ConfigChangedEvent.defer")
    def test_on_config_changed_container_cant_connect(self, can_connect, defer):
        self.harness.add_relation(BACKEND_RELATION_NAME, "postgres")
        self.harness.set_leader(True)
        self.harness.update_config()
        self.assertIsInstance(
            self.harness.model.unit.status,
            WaitingStatus,
        )
        defer.assert_called()

    def test_pgbouncer_layer(self):
        layer = self.charm._pgbouncer_layer()
        assert len(layer.services) == self.charm._cores + 2

    @patch("charm.PgBouncerK8sCharm.update_status")
    @patch("ops.model.Container.exec")
    @patch("ops.model.Container.make_dir")
    def test_on_pgbouncer_pebble_ready(self, _mkdir, _exec, _update_status):
        _exec.return_value.wait_output.return_value = ("PGB 1.16.1\nOther things", "")
        self.harness.add_relation(BACKEND_RELATION_NAME, "postgres")
        self.harness.set_leader(True)
        initial_plan = self.harness.get_container_pebble_plan(PGB)
        self.assertEqual(initial_plan.to_yaml(), "{}\n")

        container = self.harness.model.unit.get_container(PGB)
        self.charm.on.pgbouncer_pebble_ready.emit(container)
        for service in self.charm._services:
            container_service = self.harness.model.unit.get_container(PGB).get_service(
                service["name"]
            )
            self.assertTrue(container_service.is_running())
        _update_status.assert_called_once_with()

    @patch("charm.PostgreSQLTLS.get_tls_files")
    @patch("ops.model.Container.make_dir")
    def test_on_pgbouncer_pebble_ready_defer_tls(self, _mkdir, get_tls_files):
        get_tls_files.return_value = (None, None, None)

        self.harness.add_relation(BACKEND_RELATION_NAME, "postgres")
        self.harness.add_relation("certificates", "tls_op")
        self.harness.set_leader(True)
        # emit on start to ensure config file render
        self.charm.on.start.emit()
        initial_plan = self.harness.get_container_pebble_plan(PGB)
        self.assertEqual(initial_plan.to_yaml(), "{}\n")

        container = self.harness.model.unit.get_container(PGB)
        self.charm.on.pgbouncer_pebble_ready.emit(container)

        assert not len(self.harness.model.unit.get_container(PGB).get_services())
        get_tls_files.assert_called_once_with()
        self.assertIsInstance(self.harness.model.unit.status, WaitingStatus)
        self.assertEqual(self.harness.model.unit.status.message, "Waiting for certificates")

    @patch("charm.PgBouncerK8sCharm.update_status")
    @patch("ops.model.Container.exec")
    @patch("charm.PgBouncerK8sCharm.push_tls_files_to_workload")
    @patch("charm.PostgreSQLTLS.get_tls_files")
    @patch("ops.model.Container.make_dir")
    def test_on_pgbouncer_pebble_ready_ensure_tls_files(
        self, _mkdir, get_tls_files, push_tls_files_to_workload, _exec, _update_status
    ):
        _exec.return_value.wait_output.return_value = ("", "")
        get_tls_files.return_value = ("key", "ca", "cert")

        self.harness.add_relation(BACKEND_RELATION_NAME, "postgres")
        self.harness.add_relation("certificates", "tls_op")
        self.harness.set_leader(True)
        # emit on start to ensure config file render
        self.charm.on.start.emit()
        initial_plan = self.harness.get_container_pebble_plan(PGB)
        self.assertEqual(initial_plan.to_yaml(), "{}\n")

        container = self.harness.model.unit.get_container(PGB)
        self.charm.on.pgbouncer_pebble_ready.emit(container)

        get_tls_files.assert_called_once_with()
        push_tls_files_to_workload.assert_called_once_with(False)
        _update_status.assert_called_once_with()

    @patch("ops.model.Container.can_connect", return_value=False)
    @patch("charm.PgBouncerK8sCharm.reload_pgbouncer")
    def test_render_pgb_config(self, reload_pgbouncer, _can_connect):
        cfg = PgbConfig(DEFAULT_CONFIG)

        # Assert we exit early if _can_connect returns false
        _can_connect.return_value = False
        self.charm.render_pgb_config(cfg, reload_pgbouncer=False)
        self.assertIsInstance(self.charm.unit.status, WaitingStatus)
        reload_pgbouncer.assert_not_called()

        _can_connect.return_value = True
        self.charm.render_pgb_config(cfg, reload_pgbouncer=True)
        reload_pgbouncer.assert_called()

        pgb_container = self.harness.model.unit.get_container(PGB)
        ini = pgb_container.pull(INI_PATH).read()
        self.assertEqual(cfg.render(), ini)

    def test_read_pgb_config(self):
        test_cfg = PgbConfig(DEFAULT_CONFIG)
        self.charm.render_pgb_config(test_cfg)
        read_cfg = self.charm.read_pgb_config()
        self.assertEqual(PgbConfig(read_cfg).render(), test_cfg.render())

    @patch("charm.PgBouncerK8sCharm.check_pgb_running")
    @patch("ops.model.Container.exec")
    @patch("ops.model.Container.make_dir")
    @patch("ops.model.Container.restart")
    def test_reload_pgbouncer(self, _restart, _mkdir, _exec, _check_pgb_running):
        self.harness.add_relation(BACKEND_RELATION_NAME, "postgres")
        self.harness.set_leader(True)
        # necessary hooks before we can check reloads
        self.charm.on.start.emit()
        container = self.harness.model.unit.get_container(PGB)
        self.charm.on.pgbouncer_pebble_ready.emit(container)

        self.charm.reload_pgbouncer()
        _check_pgb_running.assert_called_once_with()
        calls = [call(service["name"]) for service in self.charm._services]
        _restart.assert_has_calls(calls)

    @patch("charm.PgBouncerK8sCharm.render_pgb_config")
    @patch("charm.PgBouncerK8sCharm.read_pgb_config")
    @patch("charm.PostgreSQLTLS.get_tls_files")
    def test_update_config_enable_tls(self, get_tls_files, read_pgb_config, render_pgb_config):
        get_tls_files.return_value = ("key", "ca", "cert")
        read_pgb_config.return_value = {"pgbouncer": {}}

        self.charm.update_config()

        get_tls_files.assert_called_once_with()
        read_pgb_config.assert_called_once_with()
        render_pgb_config.assert_called_once_with(read_pgb_config.return_value, True)
        self.assertEqual(
            read_pgb_config.return_value["pgbouncer"],
            {
                "client_tls_ca_file": "/var/lib/pgbouncer/ca.pem",
                "client_tls_cert_file": "/var/lib/pgbouncer/cert.pem",
                "client_tls_key_file": "/var/lib/pgbouncer/key.pem",
                "client_tls_sslmode": "prefer",
            },
        )

    @patch("charm.PgBouncerK8sCharm.render_pgb_config")
    @patch("charm.PgBouncerK8sCharm.read_pgb_config")
    @patch("charm.PostgreSQLTLS.get_tls_files")
    def test_update_config_disable_tls(self, get_tls_files, read_pgb_config, render_pgb_config):
        get_tls_files.return_value = (None, None, None)
        read_pgb_config.return_value = {
            "pgbouncer": {
                "client_tls_ca_file": "/var/lib/postgresql/pgbouncer/ca.pem",
                "client_tls_cert_file": "/var/lib/postgresql/pgbouncer/cert.pem",
                "client_tls_key_file": "/var/lib/postgresql/pgbouncer/key.pem",
                "client_tls_sslmode": "prefer",
            }
        }

        self.charm.update_config()

        get_tls_files.assert_called_once_with()
        read_pgb_config.assert_called_once_with()
        render_pgb_config.assert_called_once_with(read_pgb_config.return_value, True)
        self.assertEqual(read_pgb_config.return_value["pgbouncer"], {})

    @patch("charm.PgBouncerK8sCharm.render_pgb_config")
    @patch("charm.PgBouncerK8sCharm.read_pgb_config")
    @patch("charm.PostgreSQLTLS.get_tls_files")
    def test_update_config_no_config(self, get_tls_files, read_pgb_config, render_pgb_config):
        read_pgb_config.side_effect = FileNotFoundError

        self.charm.update_config()

        read_pgb_config.assert_called_once_with()
        get_tls_files.assert_not_called()
        render_pgb_config.assert_not_called()

    @patch("charm.PgBouncerK8sCharm.push_file")
    @patch("charm.PgBouncerK8sCharm.update_config")
    @patch("charm.PostgreSQLTLS.get_tls_files")
    def test_push_tls_files_to_workload_enabled_tls(self, get_tls_files, update_config, push_file):
        get_tls_files.return_value = ("key", "ca", "cert")

        self.charm.push_tls_files_to_workload()

        get_tls_files.assert_called_once_with()
        update_config.assert_called_once_with()
        assert push_file.call_count == 3
        push_file.assert_any_call("/var/lib/pgbouncer/key.pem", "key", 0o400)
        push_file.assert_any_call("/var/lib/pgbouncer/ca.pem", "ca", 0o400)
        push_file.assert_any_call("/var/lib/pgbouncer/cert.pem", "cert", 0o400)

    @patch("charm.PgBouncerK8sCharm.push_file")
    @patch("charm.PgBouncerK8sCharm.update_config")
    @patch("charm.PostgreSQLTLS.get_tls_files")
    def test_push_tls_files_to_workload_disabled_tls(
        self, get_tls_files, update_config, push_file
    ):
        get_tls_files.return_value = (None, None, None)

        self.charm.push_tls_files_to_workload(False)

        get_tls_files.assert_called_once_with()
        update_config.assert_not_called()
        push_file.assert_not_called()

    def test_get_secret(self):
        # Test application scope.
        assert self.charm.get_secret("app", "password") is None
        self.harness.update_relation_data(
            self.rel_id, self.charm.app.name, {"password": "test-password"}
        )
        assert self.charm.get_secret("app", "password") == "test-password"

        # Test unit scope.
        assert self.charm.get_secret("unit", "password") is None
        self.harness.update_relation_data(
            self.rel_id, self.charm.unit.name, {"password": "test-password"}
        )
        assert self.charm.get_secret("unit", "password") == "test-password"

    @patch("ops.charm.model.Model.get_secret")
    @patch("charm.JujuVersion.has_secrets", new_callable=PropertyMock, return_value=True)
    def test_get_secret_juju(self, _, _get_secret):
        _get_secret.return_value.get_content.return_value = {"password": "test-password"}

        # clean the caches
        if SECRET_INTERNAL_LABEL in self.charm.peers.app_databag:
            del self.charm.app_peer_data[SECRET_INTERNAL_LABEL]
        self.charm.secrets["app"] = {}

        # Test application scope.
        assert self.charm.get_secret("app", "password") is None
        self.harness.update_relation_data(
            self.rel_id, self.charm.app.name, {SECRET_INTERNAL_LABEL: "secret_key"}
        )
        assert self.charm.get_secret("app", "password") == "test-password"
        _get_secret.assert_called_once_with(id="secret_key")

        _get_secret.reset_mock()

        # Test unit scope.
        assert self.charm.get_secret("unit", "password") is None
        self.harness.update_relation_data(
            self.rel_id, self.charm.unit.name, {SECRET_INTERNAL_LABEL: "secret_key"}
        )
        assert self.charm.get_secret("unit", "password") == "test-password"
        _get_secret.assert_called_once_with(id="secret_key")

    def test_set_secret(self):
        # Test application scope.
        assert "password" not in self.harness.get_relation_data(self.rel_id, self.charm.app.name)
        self.charm.set_secret("app", "password", "test-password")
        assert (
            self.harness.get_relation_data(self.rel_id, self.charm.app.name)["password"]
            == "test-password"
        )
        self.charm.set_secret("app", "password", None)
        assert "password" not in self.harness.get_relation_data(self.rel_id, self.charm.app.name)

        # Test unit scope.
        assert "password" not in self.harness.get_relation_data(self.rel_id, self.charm.unit.name)
        self.charm.set_secret("unit", "password", "test-password")
        assert (
            self.harness.get_relation_data(self.rel_id, self.charm.unit.name)["password"]
            == "test-password"
        )
        self.charm.set_secret("unit", "password", None)
        assert "password" not in self.harness.get_relation_data(self.rel_id, self.charm.unit.name)

    @patch("charm.JujuVersion.has_secrets", new_callable=PropertyMock, return_value=True)
    def test_set_secret_juju(self, _):
        secret_mock = Mock()
        self.charm.secrets["app"][SECRET_LABEL] = secret_mock
        self.charm.secrets["app"][SECRET_CACHE_LABEL] = {}
        self.charm.secrets["unit"][SECRET_LABEL] = secret_mock
        self.charm.secrets["unit"][SECRET_CACHE_LABEL] = {}

        # Test application scope.
        assert "password" not in self.charm.secrets["app"].get(SECRET_CACHE_LABEL, {})
        self.charm.set_secret("app", "password", "test-password")
        assert self.charm.secrets["app"][SECRET_CACHE_LABEL]["password"] == "test-password"
        secret_mock.set_content.assert_called_once_with(
            self.charm.secrets["app"][SECRET_CACHE_LABEL]
        )
        secret_mock.reset_mock()

        self.charm.set_secret("app", "password", None)
        assert self.charm.secrets["app"][SECRET_CACHE_LABEL]["password"] == SECRET_DELETED_LABEL
        secret_mock.set_content.assert_called_once_with(
            self.charm.secrets["app"][SECRET_CACHE_LABEL]
        )
        secret_mock.reset_mock()

        # Test unit scope.
        assert "password" not in self.charm.secrets["unit"].get(SECRET_CACHE_LABEL, {})
        self.charm.set_secret("unit", "password", "test-password")
        assert self.charm.secrets["unit"][SECRET_CACHE_LABEL]["password"] == "test-password"
        secret_mock.set_content.assert_called_once_with(
            self.charm.secrets["unit"][SECRET_CACHE_LABEL]
        )
        secret_mock.reset_mock()<|MERGE_RESOLUTION|>--- conflicted
+++ resolved
@@ -38,13 +38,10 @@
         self.charm = self.harness.charm
         self.harness.model.unit.get_container(PGB).make_dir("/etc/logrotate.d", make_parents=True)
 
-<<<<<<< HEAD
         self.rel_id = self.harness.model.relations[PEER_RELATION_NAME][0].id
 
-=======
     @patch("charm.PgBouncerK8sCharm.read_pgb_config")
     @patch("charm.PgBouncerK8sCharm.push_file")
->>>>>>> cb1d1ec9
     @patch("charm.PgBouncerK8sCharm.update_client_connection_info")
     @patch("charm.PgBouncerK8sCharm.reload_pgbouncer")
     @patch("ops.model.Container.make_dir")
