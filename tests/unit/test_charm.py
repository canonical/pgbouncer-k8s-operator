--- conflicted
+++ resolved
@@ -33,18 +33,10 @@
         self.assertEqual(ini, PgbConfig(DEFAULT_CONFIG).render())
 
     @patch("charm.PgBouncerK8sCharm.update_client_connection_info")
-<<<<<<< HEAD
-    @patch("ops.model.Container.restart")
+    @patch("charm.PgBouncerK8sCharm.reload_pgbouncer")
     @patch("ops.model.Container.make_dir")
     @patch("charm.PgBouncerK8sCharm.check_pgb_running")
-    def test_on_config_changed(
-        self, _check_pgb_running, _mkdir, _restart, _update_connection_info
-    ):
-=======
-    @patch("charm.PgBouncerK8sCharm.reload_pgbouncer")
-    @patch("charm.PgBouncerK8sCharm.check_pgb_running", return_value=True)
-    def test_on_config_changed(self, _check_pgb_running, _reload, _update_connection_info):
->>>>>>> 534129ec
+    def test_on_config_changed(self, _check_pgb_running, _mkdir, _reload, _update_connection_info):
         self.harness.add_relation(BACKEND_RELATION_NAME, "postgres")
         self.harness.set_leader(True)
         self.charm.on.start.emit()
