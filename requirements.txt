attrs==23.1.0 ; python_full_version >= "3.8.10" and python_full_version < "4.0.0"
cffi==1.15.1 ; python_full_version >= "3.8.10" and python_full_version < "4.0.0"
cosl==0.0.5 ; python_full_version >= "3.8.10" and python_full_version < "4.0.0"
cryptography==41.0.3 ; python_full_version >= "3.8.10" and python_full_version < "4.0.0"
importlib-resources==6.0.1 ; python_full_version >= "3.8.10" and python_version < "3.9"
jsonschema-specifications==2023.7.1 ; python_full_version >= "3.8.10" and python_full_version < "4.0.0"
jsonschema==4.19.0 ; python_full_version >= "3.8.10" and python_full_version < "4.0.0"
ops==2.5.1 ; python_full_version >= "3.8.10" and python_full_version < "4.0.0"
pkgutil-resolve-name==1.3.10 ; python_full_version >= "3.8.10" and python_version < "3.9"
pycparser==2.21 ; python_full_version >= "3.8.10" and python_full_version < "4.0.0"
pyyaml==6.0.1 ; python_full_version >= "3.8.10" and python_full_version < "4.0.0"
referencing==0.30.2 ; python_full_version >= "3.8.10" and python_full_version < "4.0.0"
rpds-py==0.9.2 ; python_full_version >= "3.8.10" and python_full_version < "4.0.0"
tenacity==8.2.3 ; python_full_version >= "3.8.10" and python_full_version < "4.0.0"
<<<<<<< HEAD
typing-extensions==4.7.1 ; python_full_version >= "3.8.10" and python_full_version < "4.0.0"
=======
>>>>>>> 0b152542
websocket-client==1.6.2 ; python_full_version >= "3.8.10" and python_full_version < "4.0.0"
zipp==3.16.2 ; python_full_version >= "3.8.10" and python_version < "3.9"<|MERGE_RESOLUTION|>--- conflicted
+++ resolved
@@ -1,6 +1,6 @@
 attrs==23.1.0 ; python_full_version >= "3.8.10" and python_full_version < "4.0.0"
 cffi==1.15.1 ; python_full_version >= "3.8.10" and python_full_version < "4.0.0"
-cosl==0.0.5 ; python_full_version >= "3.8.10" and python_full_version < "4.0.0"
+cosl==0.0.6 ; python_full_version >= "3.8.10" and python_full_version < "4.0.0"
 cryptography==41.0.3 ; python_full_version >= "3.8.10" and python_full_version < "4.0.0"
 importlib-resources==6.0.1 ; python_full_version >= "3.8.10" and python_version < "3.9"
 jsonschema-specifications==2023.7.1 ; python_full_version >= "3.8.10" and python_full_version < "4.0.0"
@@ -12,9 +12,6 @@
 referencing==0.30.2 ; python_full_version >= "3.8.10" and python_full_version < "4.0.0"
 rpds-py==0.9.2 ; python_full_version >= "3.8.10" and python_full_version < "4.0.0"
 tenacity==8.2.3 ; python_full_version >= "3.8.10" and python_full_version < "4.0.0"
-<<<<<<< HEAD
 typing-extensions==4.7.1 ; python_full_version >= "3.8.10" and python_full_version < "4.0.0"
-=======
->>>>>>> 0b152542
 websocket-client==1.6.2 ; python_full_version >= "3.8.10" and python_full_version < "4.0.0"
 zipp==3.16.2 ; python_full_version >= "3.8.10" and python_version < "3.9"