--- conflicted
+++ resolved
@@ -21,15 +21,9 @@
 poetry-core = "^1.8.1"
 lightkube = "^0.15.0"
 lightkube-models = "^1.29.0.6"
-<<<<<<< HEAD
-pydantic = "^1.10.13"
+pydantic = "^1.10.14"
 psycopg2 = "^2.9.9"
 psycopg = {extras = ["c"], version = "^3.1.17"}
-=======
-pydantic = "^1.10.14"
-psycopg2-binary = "^2.9.9"
-psycopg = {extras = ["binary"], version = "^3.1.17"}
->>>>>>> 50fc9e78
 
 [tool.poetry.group.charm-libs.dependencies]
 # data_platform_libs/v0/data_interfaces.py
